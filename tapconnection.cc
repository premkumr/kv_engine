/* -*- Mode: C++; tab-width: 4; c-basic-offset: 4; indent-tabs-mode: nil -*- */
/*
 *     Copyright 2010 NorthScale, Inc.
 *
 *   Licensed under the Apache License, Version 2.0 (the "License");
 *   you may not use this file except in compliance with the License.
 *   You may obtain a copy of the License at
 *
 *       http://www.apache.org/licenses/LICENSE-2.0
 *
 *   Unless required by applicable law or agreed to in writing, software
 *   distributed under the License is distributed on an "AS IS" BASIS,
 *   WITHOUT WARRANTIES OR CONDITIONS OF ANY KIND, either express or implied.
 *   See the License for the specific language governing permissions and
 *   limitations under the License.
 */

#include "config.h"
#include "ep_engine.h"
#include "dispatcher.hh"

<<<<<<< HEAD
static void notifyReplicatedItems(std::list<TapLogElement>::iterator from,
                                  std::list<TapLogElement>::iterator to,
                                  EventuallyPersistentEngine &engine);

Atomic<uint64_t> TapConnection::tapCounter(1);

const void *TapConnection::getCookie() const {
    return cookie;
}

void TapConnection::releaseReference(bool force)
{
    if (force || reserved) {
        engine.getServerApi()->cookie->release(cookie);
        setReserved(false);
    }
}


size_t TapProducer::bgMaxPending = 500;
uint32_t TapProducer::ackWindowSize = 10;
uint32_t TapProducer::ackInterval = 1000;
rel_time_t TapProducer::ackGracePeriod = 5 * 60;
double TapProducer::backoffSleepTime = 5.0;
uint32_t TapProducer::initialAckSequenceNumber = 1;
double TapProducer::requeueSleepTime = 0.1;

TapProducer::TapProducer(EventuallyPersistentEngine &theEngine,
                         const void *c,
                         const std::string &n,
                         uint32_t f):
    TapConnection(theEngine, c, n),
=======
size_t TapConnection::bgMaxPending = 500;
uint32_t TapConnection::ackWindowSize = 10;
uint32_t TapConnection::ackInterval = 1000;
rel_time_t TapConnection::ackGracePeriod = 5 * 60;
double TapConnection::backoffSleepTime = 5.0;
uint32_t TapConnection::initialAckSequenceNumber = 0;
double TapConnection::requeueSleepTime = 0.1;

TapConnection::TapConnection(EventuallyPersistentEngine &theEngine,
                             const void *c,
                             const std::string &n,
                             uint32_t f):
    engine(theEngine),
    client(n),
    cookie(c),
>>>>>>> c22720af
    queue(NULL),
    queueSize(0),
    flags(f),
    recordsFetched(0),
    pendingFlush(false),
    reconnects(0),
    paused(false),
    backfillAge(0),
    dumpQueue(false),
    doTakeOver(false),
    takeOverCompletionPhase(false),
    doRunBackfill(false),
    backfillCompleted(true),
    pendingBackfillCounter(0),
    diskBackfillCounter(0),
    vbucketFilter(),
    vBucketHighPriority(),
    vBucketLowPriority(),
    queueMemSize(0),
    queueFill(0),
    queueDrain(0),
    seqno(initialAckSequenceNumber),
    seqnoReceived(initialAckSequenceNumber - 1),
<<<<<<< HEAD
    seqnoAckRequested(initialAckSequenceNumber - 1),
    notifySent(false),
    registeredTAPClient(false),
    isLastAckSucceed(false),
    isSeqNumRotated(false),
    numNoops(0)
=======
    ackSupported(false),
    notifySent(false),
    suspended(false)
>>>>>>> c22720af
{
    evaluateFlags();
    queue = new std::list<queued_item>;

    if (supportAck) {
        expiryTime = ep_current_time() + ackGracePeriod;
    }

    if (cookie != NULL) {
        setReserved(true);
    }
}

void TapProducer::evaluateFlags()
{
    std::stringstream ss;

    if (flags & TAP_CONNECT_FLAG_DUMP) {
        dumpQueue = true;
        ss << ",dump";
    }

    if (flags & TAP_CONNECT_SUPPORT_ACK) {
        TapVBucketEvent hi(TAP_OPAQUE, 0, (vbucket_state_t)htonl(TAP_OPAQUE_ENABLE_AUTO_NACK));
        addVBucketHighPriority(hi);
        supportAck = true;
        ss << ",ack";
    }

    if (flags & TAP_CONNECT_FLAG_BACKFILL) {
        ss << ",backfill";
    }

    if (flags & TAP_CONNECT_FLAG_LIST_VBUCKETS) {
        ss << ",vblist";
    }

    if (flags & TAP_CONNECT_FLAG_TAKEOVER_VBUCKETS) {
        ss << ",takeover";
    }

    if (flags & TAP_CONNECT_CHECKPOINT) {
        TapVBucketEvent event(TAP_OPAQUE, 0,
                              (vbucket_state_t)htonl(TAP_OPAQUE_ENABLE_CHECKPOINT_SYNC));
        addVBucketHighPriority(event);
        supportCheckpointSync = true;
        ss << ",checkpoints";
    }

    if (ss.str().length() > 0) {
        std::stringstream m;
        m.setf(std::ios::hex);
        m << flags << " (" << ss.str().substr(1) << ")";
        flagsText.assign(m.str());
    }
}

void TapProducer::setBackfillAge(uint64_t age, bool reconnect) {
    if (reconnect) {
        if (!(flags & TAP_CONNECT_FLAG_BACKFILL)) {
            age = backfillAge;
        }

        if (age == backfillAge) {
            // we didn't change the critera...
            return;
        }
    }

    if (flags & TAP_CONNECT_FLAG_BACKFILL) {
        backfillAge = age;
    }
}

void TapProducer::setVBucketFilter(const std::vector<uint16_t> &vbuckets)
{
    LockHolder lh(queueLock);
    VBucketFilter diff;

    // time to join the filters..
    if (flags & TAP_CONNECT_FLAG_LIST_VBUCKETS) {
        VBucketFilter filter(vbuckets);
        diff = vbucketFilter.filter_diff(filter);

        const std::vector<uint16_t> &vec = diff.getVector();
        const VBucketMap &vbMap = engine.getEpStore()->getVBuckets();
        // Remove TAP cursors from the vbuckets that don't belong to the new vbucket filter.
        for (std::vector<uint16_t>::const_iterator it = vec.begin(); it != vec.end(); ++it) {
            if (vbucketFilter(*it)) {
                RCPtr<VBucket> vb = vbMap.getBucket(*it);
                if (!vb) {
                    continue;
                }
                if (!registeredTAPClient) {
                    vb->checkpointManager.removeTAPCursor(name);
                }
            }
        }

        std::stringstream ss;
        ss << getName().c_str() << ": Changing the vbucket filter from "
           << vbucketFilter << " to "
           << filter << " (diff: " << diff << ")" << std::endl;
        getLogger()->log(EXTENSION_LOG_DEBUG, NULL,
                         ss.str().c_str());
        vbucketFilter = filter;

        std::stringstream f;
        f << vbucketFilter;
        filterText.assign(f.str());
    }

    // Note that we do re-evaluete all entries when we suck them out of the
    // queue to send them..
    if (flags & TAP_CONNECT_FLAG_TAKEOVER_VBUCKETS) {
        std::list<TapVBucketEvent> nonVBucketOpaqueMessages;
        std::list<TapVBucketEvent> vBucketOpaqueMessages;
        // Clear vbucket state change messages with a higher priority.
        while (!vBucketHighPriority.empty()) {
            TapVBucketEvent msg = vBucketHighPriority.front();
            vBucketHighPriority.pop();
            if (msg.event == TAP_OPAQUE) {
                uint32_t opaqueCode = (uint32_t) msg.state;
                if (opaqueCode == htonl(TAP_OPAQUE_ENABLE_AUTO_NACK) ||
                    opaqueCode == htonl(TAP_OPAQUE_ENABLE_CHECKPOINT_SYNC)) {
                    nonVBucketOpaqueMessages.push_back(msg);
                } else {
                    vBucketOpaqueMessages.push_back(msg);
                }
            }
        }

        // Add non-vbucket opaque messages back to the high priority queue.
        std::list<TapVBucketEvent>::iterator iter = nonVBucketOpaqueMessages.begin();
        while (iter != nonVBucketOpaqueMessages.end()) {
            addVBucketHighPriority_UNLOCKED(*iter);
            ++iter;
        }

        // Clear vbucket state changes messages with a lower priority.
        while (!vBucketLowPriority.empty()) {
            vBucketLowPriority.pop();
        }

        // Add new vbucket state change messages with a higher or lower priority.
        const std::vector<uint16_t> &vec = vbucketFilter.getVector();
        for (std::vector<uint16_t>::const_iterator it = vec.begin();
             it != vec.end(); ++it) {
            TapVBucketEvent hi(TAP_VBUCKET_SET, *it, vbucket_state_pending);
            TapVBucketEvent lo(TAP_VBUCKET_SET, *it, vbucket_state_active);
            addVBucketHighPriority_UNLOCKED(hi);
            addVBucketLowPriority_UNLOCKED(lo);
        }

        // Add vbucket opaque messages back to the high priority queue.
        iter = vBucketOpaqueMessages.begin();
        while (iter != vBucketOpaqueMessages.end()) {
            addVBucketHighPriority_UNLOCKED(*iter);
            ++iter;
        }
        doTakeOver = true;
    }
}

void TapProducer::registerTAPCursor(std::map<uint16_t, uint64_t> &lastCheckpointIds) {
    LockHolder lh(queueLock);

    tapCheckpointState.clear();
    uint64_t current_time = (uint64_t)ep_real_time();
    std::vector<uint16_t> backfill_vbuckets;
    const VBucketMap &vbuckets = engine.getEpStore()->getVBuckets();
    size_t numOfVBuckets = vbuckets.getSize();
    for (size_t i = 0; i < numOfVBuckets; ++i) {
        assert(i <= std::numeric_limits<uint16_t>::max());
        uint16_t vbid = static_cast<uint16_t>(i);
        if (vbucketFilter(vbid)) {
            RCPtr<VBucket> vb = vbuckets.getBucket(vbid);
            if (!vb) {
                getLogger()->log(EXTENSION_LOG_DEBUG, NULL,
                                 "VBucket %d not found for TAP cursor. Skip it...\n", vbid);
                continue;
            }

            std::map<uint16_t, uint64_t>::iterator it = lastCheckpointIds.find(vbid);
            if (it != lastCheckpointIds.end()) {
                // Now, we assume that the checkpoint Id for a given vbucket is monotonically
                // increased. TODO: If the server supports collapsing multiple closed referenced
                // checkpoints due to very slow TAP clients, the server should maintain the list
                // of checkpoint Ids for each collapsed checkpoint.
                TapCheckpointState st(vbid, it->second + 1, checkpoint_start);
                tapCheckpointState[vbid] = st;
            } else {
                // If a TAP client doesn't specify the last closed checkpoint Id for a given vbucket,
                // check if the checkpoint manager currently has the cursor for that TAP client.
                uint64_t cid = vb->checkpointManager.getCheckpointIdForTAPCursor(name);
                if (cid > 0) {
                    TapCheckpointState st(vbid, cid, checkpoint_start);
                    tapCheckpointState[vbid] = st;
                } else {
                    // Start with the checkpoint 1
                    TapCheckpointState st(vbid, 1, checkpoint_start);
                    tapCheckpointState[vbid] = st;
                }
            }

            // If backfill is currently running for this vbucket, skip the cursor registration.
            if (backfillVBuckets.find(vbid) != backfillVBuckets.end()) {
                TapCheckpointState st(vbid, 0, backfill);
                tapCheckpointState[vbid] = st;
                continue;
            }

            // As TAP dump option simply requires the snapshot of each vbucket, simply schedule
            // backfill and skip the checkpoint cursor registration.
            if (dumpQueue) {
                if (vb->getState() == vbucket_state_active) {
                    backfill_vbuckets.push_back(vbid);
                }
                continue;
            }

            // If the connection is for a registered TAP client that is only interested in closed
            // checkpoints, we always start from the beginning of the checkpoint to which the
            // registered TAP client's cursor currently belongs.
            bool fromBeginning = registeredTAPClient && closedCheckpointOnly;
            // Check if the unified queue contains the checkpoint to start with.
            if(vb && !vb->checkpointManager.registerTAPCursor(name,
                                                       tapCheckpointState[vbid].currentCheckpointId,
                                                       closedCheckpointOnly, fromBeginning)) {
                if (backfillAge < current_time) { // Backfill is required.
                    TapCheckpointState st(vbid, 0, backfill);
                    tapCheckpointState[vbid] = st;
                    // As we set the cursor to the beginning of the open checkpoint when backfill
                    // is scheduled, we can simply remove the cursor now.
                    vb->checkpointManager.removeTAPCursor(name);
                    if (vb->checkpointManager.getOpenCheckpointId() > 0) {
                        // If the current open checkpoint is 0, it means that this vbucket is still
                        // receiving backfill items from another node. Once the backfill is done,
                        // we will schedule the backfill for this tap connection separately.
                        backfill_vbuckets.push_back(vbid);
                    }
                } else { // If backfill is not required, simply start from the first checkpoint.
                    uint64_t cid = vb->checkpointManager.getCheckpointIdForTAPCursor(name);
                    TapCheckpointState st(vbid, cid, checkpoint_start);
                    tapCheckpointState[vbid] = st;
                }
            }
        }
    }

    if (backfill_vbuckets.size() > 0) {
        if (backfillAge < current_time) {
            scheduleBackfill_UNLOCKED(backfill_vbuckets);
        }
    } else {
        doRunBackfill = false;
    }
}

bool TapProducer::windowIsFull() {
    if (!supportAck) {
        return false;
    }

    if (seqno >= seqnoReceived) {
        if ((seqno - seqnoReceived) <= (ackWindowSize * ackInterval)) {
            return false;
        }
    } else {
        uint32_t n = static_cast<uint32_t>(-1) - seqnoReceived + seqno;
        if (n <= (ackWindowSize * ackInterval)) {
            return false;
        }
    }

    return true;
}

bool TapProducer::requestAck(tap_event_t event, uint16_t vbucket) {
    LockHolder lh(queueLock);

    if (!supportAck) {
        // If backfill was scheduled before, check if the backfill is completed or not.
        checkBackfillCompletion_UNLOCKED();
        return false;
    }

    bool isExplicitAck = false;
    if (supportCheckpointSync && (event == TAP_MUTATION || event == TAP_DELETION)) {
        std::map<uint16_t, TapCheckpointState>::iterator map_it =
            tapCheckpointState.find(vbucket);
        if (map_it != tapCheckpointState.end()) {
            map_it->second.lastSeqNum = seqno;
            if (map_it->second.lastItem || map_it->second.state == checkpoint_end) {
                // Always ack for the last item or any items that were NAcked after the cursor
                // reaches to the checkpoint end.
                isExplicitAck = true;
            }
        }
    }

    ++seqno;
    if (seqno == 0) {
        isSeqNumRotated = true;
        seqno = 1;
    }

    bool explicitEvent = false;
    if (event == TAP_VBUCKET_SET ||
        event == TAP_OPAQUE ||
        event == TAP_CHECKPOINT_START ||
        event == TAP_CHECKPOINT_END) {
        explicitEvent = true;
    }

    return (explicitEvent ||
            ((seqno - 1) % ackInterval) == 0 || // ack at a regular interval
            isExplicitAck ||
            (!backfillCompleted && getBackfillRemaining_UNLOCKED() < 100) || // Backfill almost done
            empty_UNLOCKED()); // but if we're almost up to date, ack more often
}

void TapProducer::clearQueues_UNLOCKED() {
    /* No point of keeping the rep queue when someone wants to flush it */
    queue->clear();
    queueSize = 0;
    queueMemSize = 0;

    // Clear bg-fetched items.
    while (!backfilledItems.empty()) {
        Item *i(backfilledItems.front());
        assert(i);
        delete i;
        backfilledItems.pop();
    }
    bgResultSize = 0;

    // Clear the checkpoint message queue as well
    while (!checkpointMsgs.empty()) {
        checkpointMsgs.pop();
    }
    // Clear the vbucket state message queues
    while (!vBucketHighPriority.empty()) {
        vBucketHighPriority.pop();
    }
    while (!vBucketLowPriority.empty()) {
        vBucketLowPriority.pop();
    }
}

void TapProducer::rollback() {
    LockHolder lh(queueLock);
    if (registeredTAPClient && closedCheckpointOnly) {
        // If the connection is for a registered TAP client that is only interested in closed
        // checkpoints, we don't need to resend unACKed items to the client because its replication
        // cursor is reset to the beginning of the checkpoint to which the cursor currently belongs.
        tapLog.clear();
        clearQueues_UNLOCKED();
        seqno = initialAckSequenceNumber;
        seqnoReceived = seqno -1;
        seqnoAckRequested = seqno - 1;
        checkpointMsgCounter = 0;
        return;
    }

    size_t checkpoint_msg_sent = 0;
    std::vector<uint16_t> backfillVBs;
    std::list<TapLogElement>::iterator i = tapLog.begin();
    while (i != tapLog.end()) {
        switch (i->event) {
        case TAP_VBUCKET_SET:
            {
                TapVBucketEvent e(i->event, i->vbucket, i->state);
                if (i->state == vbucket_state_pending) {
                    addVBucketHighPriority_UNLOCKED(e);
                } else {
                    addVBucketLowPriority_UNLOCKED(e);
                }
            }
            break;
        case TAP_CHECKPOINT_START:
        case TAP_CHECKPOINT_END:
            ++checkpoint_msg_sent;
            addCheckpointMessage_UNLOCKED(i->item);
            break;
        case TAP_FLUSH:
            addEvent_UNLOCKED(i->item);
            break;
        case TAP_DELETION:
        case TAP_MUTATION:
            {
                if (supportCheckpointSync) {
                    std::map<uint16_t, TapCheckpointState>::iterator map_it =
                        tapCheckpointState.find(i->vbucket);
                    if (map_it != tapCheckpointState.end()) {
                        map_it->second.lastSeqNum = std::numeric_limits<uint32_t>::max();
                    } else {
                        getLogger()->log(EXTENSION_LOG_WARNING, NULL,
                            "TAP Checkpoint State for VBucket %d Not Found", i->vbucket);
                    }
                }
                addEvent_UNLOCKED(i->item);
            }
            break;
        case TAP_OPAQUE:
            {
                uint32_t val = ntohl((uint32_t)i->state);
                switch (val) {
                case TAP_OPAQUE_ENABLE_AUTO_NACK:
                case TAP_OPAQUE_ENABLE_CHECKPOINT_SYNC:
                    break;
                case TAP_OPAQUE_INITIAL_VBUCKET_STREAM:
                    {
                        backfillVBs.push_back(i->vbucket);
                    }
                    break;
                case TAP_OPAQUE_CLOSE_BACKFILL:
                case TAP_OPAQUE_OPEN_CHECKPOINT:
                case TAP_OPAQUE_START_ONLINEUPDATE:
                case TAP_OPAQUE_STOP_ONLINEUPDATE:
                case TAP_OPAQUE_REVERT_ONLINEUPDATE:
                    {
                        TapVBucketEvent e(i->event, i->vbucket, i->state);
                        addVBucketHighPriority_UNLOCKED(e);
                    }
                    break;
                default:
                    getLogger()->log(EXTENSION_LOG_WARNING, NULL,
                                     "Internal error. Not implemented");
                    abort();
                }
            }
            break;
        default:
            getLogger()->log(EXTENSION_LOG_WARNING, NULL,
                             "Internal error. Not implemented");
            abort();
        }
        tapLog.erase(i);
        i = tapLog.begin();
    }

    if (backfillVBs.size() > 0) {
        scheduleBackfill_UNLOCKED(backfillVBs);
    }
    seqnoReceived = seqno - 1;
    seqnoAckRequested = seqno - 1;
    checkpointMsgCounter -= checkpoint_msg_sent;
}

/**
 * Dispatcher task to wake a tap connection.
 */
class TapResumeCallback : public DispatcherCallback {
public:
    TapResumeCallback(EventuallyPersistentEngine &e, TapProducer &c)
        : engine(e), connection(c) {
        std::stringstream ss;
        ss << "Resuming suspended tap connection: " << connection.getName();
        descr = ss.str();
    }

    bool callback(Dispatcher &, TaskId) {
        connection.setSuspended(false);
        // The notify io thread will pick up this connection and resume it
        // Since we was suspended I guess we can wait a little bit
        // longer ;)
        return false;
    }

    std::string description() {
        return descr;
    }

private:
    EventuallyPersistentEngine &engine;
    TapProducer &connection;
    std::string descr;
};

<<<<<<< HEAD
bool TapProducer::isSuspended() const {
    return suspended.get();
}

void TapProducer::setSuspended(bool value)
{
    if (value) {
        if (backoffSleepTime > 0 && !suspended.get()) {
            double sleepTime = takeOverCompletionPhase ? 0.5 : backoffSleepTime;
=======
const void *TapConnection::getCookie() const {
    return cookie;
}


bool TapConnection::isSuspended() const {
    return suspended;
}

void TapConnection::setSuspended_UNLOCKED(bool value)
{
    if (value) {
        if (backoffSleepTime > 0 && !suspended) {
>>>>>>> c22720af
            Dispatcher *d = engine.getEpStore()->getNonIODispatcher();
            d->schedule(shared_ptr<DispatcherCallback>
                        (new TapResumeCallback(engine, *this)),
                        NULL, Priority::TapResumePriority, sleepTime,
                        false);
            getLogger()->log(EXTENSION_LOG_WARNING, NULL,
                             "Suspend %s for %.2f secs\n", getName().c_str(),
                             sleepTime);


        } else {
            // backoff disabled, or already in a suspended state
            return;
        }
    } else {
        getLogger()->log(EXTENSION_LOG_WARNING, NULL,
                         "Unlocked %s from the suspended state\n", client.c_str());
    }
    suspended = value;
}

void TapConnection::setSuspended(bool value) {
    LockHolder lh(queueLock);
    setSuspended_UNLOCKED(value);
}

void TapProducer::reschedule_UNLOCKED(const std::list<TapLogElement>::iterator &iter)
{
    ++numTmpfailSurvivors;
    switch (iter->event) {
    case TAP_VBUCKET_SET:
        {
            TapVBucketEvent e(iter->event, iter->vbucket, iter->state);
            if (iter->state == vbucket_state_pending) {
                addVBucketHighPriority_UNLOCKED(e);
            } else {
                addVBucketLowPriority_UNLOCKED(e);
            }
        }
        break;
    case TAP_CHECKPOINT_START:
    case TAP_CHECKPOINT_END:
        --checkpointMsgCounter;
        addCheckpointMessage_UNLOCKED(iter->item);
        break;
    case TAP_FLUSH:
        addEvent_UNLOCKED(iter->item);
        break;
    case TAP_DELETION:
    case TAP_MUTATION:
        {
            if (supportCheckpointSync) {
                std::map<uint16_t, TapCheckpointState>::iterator map_it =
                    tapCheckpointState.find(iter->vbucket);
                if (map_it != tapCheckpointState.end()) {
                    map_it->second.lastSeqNum = std::numeric_limits<uint32_t>::max();
                }
            }
            addEvent_UNLOCKED(iter->item);
        }
        break;
    case TAP_OPAQUE:
        {
            TapVBucketEvent ev(iter->event, iter->vbucket,
                                         (vbucket_state_t)iter->state);
            addVBucketHighPriority_UNLOCKED(ev);
        }
        break;
    default:
        getLogger()->log(EXTENSION_LOG_WARNING, NULL,
                         "Internal error. Not implemented");
        abort();
    }
}

ENGINE_ERROR_CODE TapProducer::processAck(uint32_t s,
                                          uint16_t status,
                                          const std::string &msg)
{
    LockHolder lh(queueLock);
    std::list<TapLogElement>::iterator iter = tapLog.begin();
    ENGINE_ERROR_CODE ret = ENGINE_SUCCESS;

    expiryTime = ep_current_time() + ackGracePeriod;
    if (isSeqNumRotated && s < seqnoReceived) {
        // if the ack seq number is rotated, reset the last seq number of each vbucket to 0.
        std::map<uint16_t, TapCheckpointState>::iterator it = tapCheckpointState.begin();
        for (; it != tapCheckpointState.end(); ++it) {
            it->second.lastSeqNum = 0;
        }
        isSeqNumRotated = false;
    }
    seqnoReceived = s;
    isLastAckSucceed = false;

    /* Implicit ack _every_ message up until this message */
    while (iter != tapLog.end() && iter->seqno != s) {
        getLogger()->log(EXTENSION_LOG_DEBUG, NULL,
                         "Implicit ack <%s> (#%u)\n",
                         getName().c_str(), iter->seqno);
        ++iter;
    }

    bool notifyTapNotificationThread = false;

    switch (status) {
    case PROTOCOL_BINARY_RESPONSE_SUCCESS:
        /* And explicit ack this message! */
        if (iter != tapLog.end()) {
            // If this ACK is for TAP_CHECKPOINT messages, indicate that the checkpoint
            // is synced between the master and slave nodes.
            if ((iter->event == TAP_CHECKPOINT_START || iter->event == TAP_CHECKPOINT_END)
                && supportCheckpointSync) {
                std::map<uint16_t, TapCheckpointState>::iterator map_it =
                    tapCheckpointState.find(iter->vbucket);
                if (iter->event == TAP_CHECKPOINT_END && map_it != tapCheckpointState.end()) {
                    map_it->second.state = checkpoint_end_synced;
                }
                --checkpointMsgCounter;
                notifyTapNotificationThread = true;
            }
            getLogger()->log(EXTENSION_LOG_DEBUG, NULL,
                             "Explicit ack <%s> (#%u)\n",
                             getName().c_str(), iter->seqno);
            ++iter;
            notifyReplicatedItems(tapLog.begin(), iter, engine);
            tapLog.erase(tapLog.begin(), iter);
            isLastAckSucceed = true;
        } else {
            getLogger()->log(EXTENSION_LOG_WARNING, NULL,
                             "Explicit ack <%s> of nonexisting entry (#%u)\n",
                             getName().c_str(), s);
        }

        if (checkBackfillCompletion_UNLOCKED()) {
            notifyTapNotificationThread = true;
        }

        lh.unlock();

        if (notifyTapNotificationThread || doTakeOver) {
            engine.notifyNotificationThread();
        }

        if (complete() && idle()) {
            // We've got all of the ack's need, now we can shut down the
            // stream
            setDisconnect(true);
            expiryTime = 0;
            ret = ENGINE_DISCONNECT;
        }
        break;

    case PROTOCOL_BINARY_RESPONSE_EBUSY:
    case PROTOCOL_BINARY_RESPONSE_ETMPFAIL:
        setSuspended_UNLOCKED(true);
        ++numTapNack;
        getLogger()->log(EXTENSION_LOG_DEBUG, NULL,
                         "Received temporary TAP nack from <%s> (#%u): Code: %u (%s)\n",
                         getName().c_str(), seqnoReceived, status, msg.c_str());

        notifyReplicatedItems(tapLog.begin(), iter, engine);
        // Reschedule _this_ sequence number..
        if (iter != tapLog.end()) {
            reschedule_UNLOCKED(iter);
            ++iter;
        }
        tapLog.erase(tapLog.begin(), iter);
        break;
    default:
        notifyReplicatedItems(tapLog.begin(), iter, engine);
        tapLog.erase(tapLog.begin(), iter);
        ++numTapNack;
        getLogger()->log(EXTENSION_LOG_WARNING, NULL,
                         "Received negative TAP ack from <%s> (#%u): Code: %u (%s)\n",
                         getName().c_str(), seqnoReceived, status, msg.c_str());
        setDisconnect(true);
        expiryTime = 0;
        ret = ENGINE_DISCONNECT;
    }

    return ret;
}

bool TapProducer::checkBackfillCompletion_UNLOCKED() {
    bool rv = false;
    if (!backfillCompleted && !isPendingBackfill_UNLOCKED() &&
        getBackfillRemaining_UNLOCKED() == 0 && tapLog.empty()) {

        backfillCompleted = true;
        std::set<uint16_t>::iterator it = backfillVBuckets.begin();
        for (; it != backfillVBuckets.end(); ++it) {
            TapVBucketEvent backfillEnd(TAP_OPAQUE, *it,
                                        (vbucket_state_t)htonl(TAP_OPAQUE_CLOSE_BACKFILL));
            addVBucketHighPriority_UNLOCKED(backfillEnd);
        }
        backfillVBuckets.clear();

        rv = true;
    }
    return rv;
}

void TapProducer::encodeVBucketStateTransition(const TapVBucketEvent &ev, void **es,
                                                 uint16_t *nes, uint16_t *vbucket) const
{
    *vbucket = ev.vbucket;
    switch (ev.state) {
    case vbucket_state_active:
        *es = const_cast<void*>(static_cast<const void*>(&VBucket::ACTIVE));
        break;
    case vbucket_state_replica:
        *es = const_cast<void*>(static_cast<const void*>(&VBucket::REPLICA));
        break;
    case vbucket_state_pending:
        *es = const_cast<void*>(static_cast<const void*>(&VBucket::PENDING));
        break;
    case vbucket_state_dead:
        *es = const_cast<void*>(static_cast<const void*>(&VBucket::DEAD));
        break;
    default:
        // Illegal vbucket state
        abort();
    }
    *nes = sizeof(vbucket_state_t);
}

bool TapProducer::waitForBackfill() {
    LockHolder lh(queueLock);
    if ((bgJobIssued - bgJobCompleted) > bgMaxPending) {
        return true;
    }
    return false;
}

bool TapProducer::waitForCheckpointMsgAck() {
    return checkpointMsgCounter > 0;
}

/**
 * A Dispatcher job that performs a background fetch on behalf of tap.
 */
class TapBGFetchCallback : public DispatcherCallback {
public:
    TapBGFetchCallback(EventuallyPersistentEngine *e, const std::string &n,
                       const std::string &k, uint16_t vbid, uint16_t vbv,
                       uint64_t r, const void *c) :
        epe(e), name(n), key(k), vbucket(vbid), vbver(vbv), rowid(r), cookie(c),
        init(gethrtime()), start(0), counter(e->getEpStore()->bgFetchQueue) {
        assert(epe);
        assert(cookie);
    }

    bool callback(Dispatcher & d, TaskId t) {
        start = gethrtime();
        RememberingCallback<GetValue> gcb;

        EPStats &stats = epe->getEpStats();
        EventuallyPersistentStore *epstore = epe->getEpStore();
        assert(epstore);

        epstore->getROUnderlying()->get(key, rowid, vbucket, vbver, gcb);
        gcb.waitForValue();
        assert(gcb.fired);

        if (gcb.val.getStatus() == ENGINE_SUCCESS) {
            ReceivedItemTapOperation tapop;
            // if the tap connection is closed, then free an Item instance
            if (!epe->tapConnMap.performTapOp(name, tapop, gcb.val.getValue())) {
                delete gcb.val.getValue();
            }
            epe->notifyIOComplete(cookie, ENGINE_SUCCESS);
        } else { // If a tap bg fetch job is failed, schedule it again.
            RCPtr<VBucket> vb = epstore->getVBucket(vbucket);
            if (vb) {
                int bucket_num(0);
                LockHolder lh = vb->ht.getLockedBucket(key, &bucket_num);
                StoredValue *v = epstore->fetchValidValue(vb, key, bucket_num);
                if (v) {
                    d.snooze(t, TapProducer::requeueSleepTime);
                    ++stats.numTapBGFetchRequeued;
                    return true;
                }
            }
        }

        CompletedBGFetchTapOperation tapop;
        epe->tapConnMap.performTapOp(name, tapop, epe);

        hrtime_t stop = gethrtime();

        if (stop > start && start > init) {
            // skip the measurement if the counter wrapped...
            ++stats.tapBgNumOperations;
            hrtime_t w = (start - init) / 1000;
            stats.tapBgWait += w;
            stats.tapBgWaitHisto.add(w);
            stats.tapBgMinWait.setIfLess(w);
            stats.tapBgMaxWait.setIfBigger(w);

            hrtime_t l = (stop - start) / 1000;
            stats.tapBgLoad += l;
            stats.tapBgLoadHisto.add(l);
            stats.tapBgMinLoad.setIfLess(l);
            stats.tapBgMaxLoad.setIfBigger(l);
        }

        return false;
    }

    std::string description() {
        std::stringstream ss;
        ss << "Fetching item from disk for tap:  " << key;
        return ss.str();
    }

private:
    EventuallyPersistentEngine *epe;
    const std::string           name;
    std::string                 key;
    uint16_t                    vbucket;
    uint16_t                    vbver;
    uint64_t                    rowid;
    const void                 *cookie;

    hrtime_t init;
    hrtime_t start;

    BGFetchCounter counter;
};

void TapProducer::queueBGFetch(const std::string &key, uint64_t id,
                               uint16_t vb, uint16_t vbv, const void *c) {
    LockHolder lh(queueLock);
    shared_ptr<TapBGFetchCallback> dcb(new TapBGFetchCallback(&engine,
                                                              getName(), key,
                                                              vb, vbv,
                                                              id, c));
    engine.getEpStore()->getRODispatcher()->schedule(dcb, NULL, Priority::TapBgFetcherPriority);
    ++bgQueued;
    ++bgJobIssued;
    assert(!empty_UNLOCKED());
    assert(!idle_UNLOCKED());
    assert(!complete_UNLOCKED());
}

void TapProducer::gotBGItem(Item *i, bool implicitEnqueue) {
    LockHolder lh(queueLock);
    // implicitEnqueue is used for the optimized disk fetch wherein we
    // receive the item and want the stats to reflect an
    // enqueue/execute cycle.
    if (implicitEnqueue) {
        ++bgQueued;
        ++bgJobIssued;
        ++bgJobCompleted;
    }
    backfilledItems.push(i);
    ++bgResultSize;
}

void TapProducer::completedBGFetchJob() {
    ++bgJobCompleted;
}

Item* TapProducer::nextFetchedItem() {
    LockHolder lh(queueLock);
    assert(!backfilledItems.empty());
    Item *rv = backfilledItems.front();
    assert(rv);
    backfilledItems.pop();
    --bgResultSize;
    return rv;
}

void TapProducer::addStats(ADD_STAT add_stat, const void *c) {
    TapConnection::addStats(add_stat, c);
    addStat("qlen", getQueueSize(), add_stat, c);
    addStat("qlen_high_pri", vBucketHighPriority.size(), add_stat, c);
    addStat("qlen_low_pri", vBucketLowPriority.size(), add_stat, c);
    addStat("vb_filters", vbucketFilter.size(), add_stat, c);
    addStat("vb_filter", filterText.c_str(), add_stat, c);
    addStat("rec_fetched", recordsFetched, add_stat, c);
    if (recordsSkipped > 0) {
        addStat("rec_skipped", recordsSkipped, add_stat, c);
    }
    addStat("idle", idle(), add_stat, c);
    addStat("empty", empty(), add_stat, c);
    addStat("complete", complete(), add_stat, c);
    addStat("has_item", hasItem(), add_stat, c);
    addStat("has_queued_item", hasQueuedItem(), add_stat, c);
    addStat("bg_wait_for_results", waitForBackfill(), add_stat, c);
    addStat("bg_queued", bgQueued, add_stat, c);
    addStat("bg_result_size", bgResultSize, add_stat, c);
    addStat("bg_results", bgResults, add_stat, c);
    addStat("bg_jobs_issued", bgJobIssued, add_stat, c);
    addStat("bg_jobs_completed", bgJobCompleted, add_stat, c);
    addStat("bg_backlog_size", getRemaingOnDisk(), add_stat, c);
    addStat("flags", flagsText, add_stat, c);
    addStat("suspended", isSuspended(), add_stat, c);
    addStat("paused", paused, add_stat, c);
    addStat("pending_backfill", isPendingBackfill(), add_stat, c);
    addStat("pending_disk_backfill", isPendingDiskBackfill(), add_stat, c);
    addStat("backfill_completed", isBackfillCompleted(), add_stat, c);

    addStat("queue_memory", getQueueMemory(), add_stat, c);
    addStat("queue_fill", getQueueFillTotal(), add_stat, c);
    addStat("queue_drain", getQueueDrainTotal(), add_stat, c);
    addStat("queue_backoff", getQueueBackoff(), add_stat, c);
    addStat("queue_backfillremaining", getBackfillRemaining(), add_stat, c);
    addStat("queue_itemondisk", getRemaingOnDisk(), add_stat, c);
    addStat("total_backlog_size", getBackfillRemaining() + getRemainingOnCheckpoints(),
            add_stat, c);
    addStat("total_noops", numNoops, add_stat, c);

    if (reconnects > 0) {
        addStat("reconnects", reconnects, add_stat, c);
    }
    if (backfillAge != 0) {
        addStat("backfill_age", (size_t)backfillAge, add_stat, c);
    }

    if (supportAck) {
        addStat("ack_seqno", seqno, add_stat, c);
        addStat("recv_ack_seqno", seqnoReceived, add_stat, c);
        addStat("seqno_ack_requested", seqnoAckRequested, add_stat, c);
        addStat("ack_log_size", getTapAckLogSize(), add_stat, c);
        addStat("ack_window_full", windowIsFull(), add_stat, c);
        if (windowIsFull()) {
            addStat("expires", expiryTime - ep_current_time(), add_stat, c);
        }
        addStat("num_tap_nack", numTapNack, add_stat, c);
        addStat("num_tap_tmpfail_survivors", numTmpfailSurvivors, add_stat, c);
        addStat("ack_playback_size", getTapAckLogSize(), add_stat, c);
     }
}

void TapProducer::processedEvent(tap_event_t event, ENGINE_ERROR_CODE)
{
    assert(event == TAP_ACK);
}

/**************** TAP Consumer **********************************************/
TapConsumer::TapConsumer(EventuallyPersistentEngine &theEngine,
                         const void *c,
                         const std::string &n) :
    TapConnection(theEngine, c, n)
{ /* EMPTY */ }

void TapConsumer::addStats(ADD_STAT add_stat, const void *c) {
    TapConnection::addStats(add_stat, c);
    addStat("num_delete", numDelete, add_stat, c);
    addStat("num_delete_failed", numDeleteFailed, add_stat, c);
    addStat("num_flush", numFlush, add_stat, c);
    addStat("num_flush_failed", numFlushFailed, add_stat, c);
    addStat("num_mutation", numMutation, add_stat, c);
    addStat("num_mutation_failed", numMutationFailed, add_stat, c);
    addStat("num_opaque", numOpaque, add_stat, c);
    addStat("num_opaque_failed", numOpaqueFailed, add_stat, c);
    addStat("num_vbucket_set", numVbucketSet, add_stat, c);
    addStat("num_vbucket_set_failed", numVbucketSetFailed, add_stat, c);
    addStat("num_checkpoint_start", numCheckpointStart, add_stat, c);
    addStat("num_checkpoint_start_failed", numCheckpointStartFailed, add_stat, c);
    addStat("num_checkpoint_end", numCheckpointEnd, add_stat, c);
    addStat("num_checkpoint_end_failed", numCheckpointEndFailed, add_stat, c);
    addStat("num_unknown", numUnknown, add_stat, c);
}

void TapConsumer::setBackfillPhase(bool isBackfill, uint16_t vbucket) {
    const VBucketMap &vbuckets = engine.getEpStore()->getVBuckets();
    RCPtr<VBucket> vb = vbuckets.getBucket(vbucket);
    if (!(vb && supportCheckpointSync)) {
        return;
    }

    vb->setBackfillPhase(isBackfill);
    if (isBackfill) {
        // set the open checkpoint id to 0 to indicate the backfill phase.
        vb->checkpointManager.setOpenCheckpointId(0);
        // Note that when backfill is started, the destination always resets the vbucket
        // and its checkpoint datastructure.
    } else {
        // If backfill is completed for a given vbucket subscribed by this consumer, schedule
        // backfill for all TAP connections that are currently replicating that vbucket,
        // so that replica chain can be synchronized.
        std::set<uint16_t> backfillVB;
        backfillVB.insert(vbucket);
        TapConnMap &connMap = engine.getTapConnMap();
        connMap.scheduleBackfill(backfillVB);
    }
}

bool TapConsumer::isBackfillPhase(uint16_t vbucket) {
    const VBucketMap &vbuckets = engine.getEpStore()->getVBuckets();
    RCPtr<VBucket> vb = vbuckets.getBucket(vbucket);
    if (vb && vb->isBackfillPhase()) {
        return true;
    }
    return false;
}

void TapConsumer::processedEvent(tap_event_t event, ENGINE_ERROR_CODE ret)
{
    switch (event) {
    case TAP_ACK:
        /* A tap consumer should _NEVER_ receive a tap ack */
        abort();
        break;

    case TAP_FLUSH:
        if (ret == ENGINE_SUCCESS) {
            ++numFlush;
        } else {
            ++numFlushFailed;
        }
        break;

    case TAP_DELETION:
        if (ret == ENGINE_SUCCESS) {
            ++numDelete;
        } else {
            ++numDeleteFailed;
        }
        break;

    case TAP_MUTATION:
        if (ret == ENGINE_SUCCESS) {
            ++numMutation;
        } else {
            ++numMutationFailed;
        }
        break;

    case TAP_OPAQUE:
        if (ret == ENGINE_SUCCESS) {
            ++numOpaque;
        } else {
            ++numOpaqueFailed;
        }
        break;

    case TAP_VBUCKET_SET:
        if (ret == ENGINE_SUCCESS) {
            ++numVbucketSet;
        } else {
            ++numVbucketSetFailed;
        }
        break;

    case TAP_CHECKPOINT_START:
        if (ret == ENGINE_SUCCESS) {
            ++numCheckpointStart;
        } else {
            ++numCheckpointStartFailed;
        }
        break;

    case TAP_CHECKPOINT_END:
        if (ret == ENGINE_SUCCESS) {
            ++numCheckpointEnd;
        } else {
            ++numCheckpointEndFailed;
        }
        break;

    default:
        ++numUnknown;
    }
}

bool TapConsumer::processCheckpointCommand(tap_event_t event, uint16_t vbucket,
                                           uint64_t checkpointId) {
    const VBucketMap &vbuckets = engine.getEpStore()->getVBuckets();
    RCPtr<VBucket> vb = vbuckets.getBucket(vbucket);
    if (!vb) {
        return false;
    }

    // If the vbucket is in active, but not allowed to accept checkpoint messaages, simply ignore
    // those messages.
    if (vb->getState() == vbucket_state_active &&
        !CheckpointManager::inconsistentSlaveCheckpoint) {
        return true;
    }

    bool ret = true;
    switch (event) {
    case TAP_CHECKPOINT_START:
        {
            // This is necessary for supporting backward compatibility to 1.7
            if (vb->isBackfillPhase() && checkpointId > 0) {
                setBackfillPhase(false, vbucket);
            }

            bool persistenceCursorRepositioned = false;
            ret = vb->checkpointManager.checkAndAddNewCheckpoint(checkpointId,
                                                                 persistenceCursorRepositioned);
            if (ret && persistenceCursorRepositioned) {
                // If persistence cursor is reset to the beginning of the new checkpoint, set
                // the ID of the last persisted checkpoint to (new checkpoint ID -1) if necessary
                engine.getEpStore()->setPersistenceCheckpointId(vbucket, checkpointId - 1);
            }
        }
        break;
    case TAP_CHECKPOINT_END:
        ret = vb->checkpointManager.closeOpenCheckpoint(checkpointId);
        break;
    default:
        ret = false;
        break;
    }
    return ret;
}

void TapConsumer::checkVBOpenCheckpoint(uint16_t vbucket) {
    const VBucketMap &vbuckets = engine.getEpStore()->getVBuckets();
    RCPtr<VBucket> vb = vbuckets.getBucket(vbucket);
    if (!vb) {
        return;
    }
    bool forceCreation = vb->checkpointManager.isCheckpointCreationForHighMemUsage(vb);
    vb->checkpointManager.checkOpenCheckpoint(forceCreation, true);
}

bool TapConsumer::processOnlineUpdateCommand(uint32_t opcode, uint16_t vbucket) {
    const VBucketMap &vbuckets = engine.getEpStore()->getVBuckets();
    RCPtr<VBucket> vb = vbuckets.getBucket(vbucket);
    if (!vb) {
        return false;
    }

    protocol_binary_response_status ret;
    switch (opcode) {
    case TAP_OPAQUE_START_ONLINEUPDATE:
        ret = vb->checkpointManager.startOnlineUpdate();
        getLogger()->log(EXTENSION_LOG_INFO, NULL,
                         "Start online update\n");
        break;
    case TAP_OPAQUE_STOP_ONLINEUPDATE:
        ret = vb->checkpointManager.stopOnlineUpdate();
        getLogger()->log(EXTENSION_LOG_INFO, NULL,
                         "Complete online update\n");
        break;
    case TAP_OPAQUE_REVERT_ONLINEUPDATE:
        ret = engine.getEpStore()->revertOnlineUpdate(vb);
        getLogger()->log(EXTENSION_LOG_INFO, NULL,
                         "Revert online update\n");
        break;
    default:
        ret = PROTOCOL_BINARY_RESPONSE_NOT_SUPPORTED;
        break;
    }
    return (ret == PROTOCOL_BINARY_RESPONSE_SUCCESS);
}

bool TapProducer::isTimeForNoop() {
    bool rv = noop.swap(false);
    if (rv) {
        ++numNoops;
    }
    return rv;
}

void TapProducer::setTimeForNoop()
{
    noop.set(true);
}

bool TapProducer::cleanSome()
{
    int ii = 0;
    LockHolder lh(queueLock);
    while (!backfilledItems.empty() && ii < 1000) {
        Item *i(backfilledItems.front());
        assert(i);
        delete i;
        backfilledItems.pop();
        --bgResultSize;
        ++ii;
    }

    return backfilledItems.empty();
}

queued_item TapProducer::next(bool &shouldPause) {
    LockHolder lh(queueLock);
    shouldPause = false;

    if (queue->empty() && isBackfillCompleted_UNLOCKED()) {
        const VBucketMap &vbuckets = engine.getEpStore()->getVBuckets();
        uint16_t invalid_count = 0;
        uint16_t open_checkpoint_count = 0;
        uint16_t wait_for_ack_count = 0;

        std::map<uint16_t, TapCheckpointState>::iterator it = tapCheckpointState.begin();
        for (; it != tapCheckpointState.end(); ++it) {
            uint16_t vbid = it->first;
            RCPtr<VBucket> vb = vbuckets.getBucket(vbid);
            if (!vb || (vb->getState() == vbucket_state_dead && !doTakeOver)) {
                ++invalid_count;
                continue;
            }

            bool isLastItem = false;
            queued_item item = vb->checkpointManager.nextItem(name, isLastItem);
            switch(item->getOperation()) {
            case queue_op_set:
            case queue_op_del:
                if (supportCheckpointSync && isLastItem) {
                    it->second.lastItem = true;
                } else {
                    it->second.lastItem = false;
                }
                addEvent_UNLOCKED(item);
                break;
            case queue_op_checkpoint_start:
                {
                    uint64_t checkpointId;
                    memcpy(&checkpointId, item->getValue()->getData(), sizeof(checkpointId));
                    checkpointId = ntohll(checkpointId);
                    it->second.currentCheckpointId = checkpointId;
                    if (supportCheckpointSync) {
                        it->second.state = checkpoint_start;
                        addCheckpointMessage_UNLOCKED(item);
                    }
                }
                break;
            case queue_op_checkpoint_end:
                if (supportCheckpointSync) {
                    it->second.state = checkpoint_end;
                    uint32_t seqnoAcked;
                    if (seqnoReceived == 0) {
                        seqnoAcked = 0;
                    } else {
                        seqnoAcked = isLastAckSucceed ? seqnoReceived : seqnoReceived - 1;
                    }
                    if (it->second.lastSeqNum <= seqnoAcked) {
                        addCheckpointMessage_UNLOCKED(item);
                    } else {
                        vb->checkpointManager.decrTapCursorFromCheckpointEnd(name);
                        ++wait_for_ack_count;
                    }
                }
                break;
            case queue_op_online_update_start:
                {
                    TapVBucketEvent ev(TAP_OPAQUE, item->getVBucketId(),
                                         (vbucket_state_t)htonl(TAP_OPAQUE_START_ONLINEUPDATE));
                    addVBucketHighPriority_UNLOCKED(ev);
                }
                break;
            case queue_op_online_update_end:
                {
                    TapVBucketEvent ev(TAP_OPAQUE, item->getVBucketId(),
                                         (vbucket_state_t)htonl(TAP_OPAQUE_STOP_ONLINEUPDATE));
                    addVBucketHighPriority_UNLOCKED(ev);
                }
                break;
            case queue_op_online_update_revert:
                {
                    TapVBucketEvent ev(TAP_OPAQUE, item->getVBucketId(),
                                         (vbucket_state_t)htonl(TAP_OPAQUE_REVERT_ONLINEUPDATE));
                    addVBucketHighPriority_UNLOCKED(ev);
                }
                break;
            case queue_op_empty:
                {
                    ++open_checkpoint_count;
                    if (closedCheckpointOnly) {
                        // If all the cursors are at the open checkpoints, send the OPAQUE message
                        // to the TAP client so that it can close the connection if necessary.
                        if (open_checkpoint_count == (tapCheckpointState.size() - invalid_count)) {
                            TapVBucketEvent ev(TAP_OPAQUE, item->getVBucketId(),
                                               (vbucket_state_t)htonl(TAP_OPAQUE_OPEN_CHECKPOINT));
                            addVBucketHighPriority_UNLOCKED(ev);
                        }
                    }
                }
                break;
            default:
                break;
            }
        }

        if (wait_for_ack_count == (tapCheckpointState.size() - invalid_count)) {
            // All the TAP cursors are now at their checkpoint end position and should wait until
            // they are implicitly acked for all items belonging to their corresponding checkpoint.
            shouldPause = true;
        } else if ((wait_for_ack_count + open_checkpoint_count) ==
                   (tapCheckpointState.size() - invalid_count)) {
            // All the TAP cursors are either at their checkpoint end position to wait for acks or
            // reaches to the end of the current open checkpoint.
            shouldPause = true;
        }
    }

    if (!queue->empty()) {
        queued_item qi = queue->front();
        queue->pop_front();
        queueSize = queue->empty() ? 0 : queueSize - 1;
        if (queueMemSize > sizeof(queued_item)) {
            queueMemSize.decr(sizeof(queued_item));
        } else {
            queueMemSize.set(0);
        }
        ++recordsFetched;
        return qi;
    }

    if (!isBackfillCompleted_UNLOCKED()) {
        shouldPause = true;
    }
    queued_item empty_item(new QueuedItem("", 0xffff, queue_op_empty));
    return empty_item;
}

size_t TapProducer::getRemainingOnCheckpoints() {
    LockHolder lh(queueLock);

    size_t numItems = 0;
    const VBucketMap &vbuckets = engine.getEpStore()->getVBuckets();
    std::map<uint16_t, TapCheckpointState>::iterator it = tapCheckpointState.begin();
    for (; it != tapCheckpointState.end(); ++it) {
        uint16_t vbid = it->first;
        RCPtr<VBucket> vb = vbuckets.getBucket(vbid);
        if (!vb || (vb->getState() == vbucket_state_dead && !doTakeOver)) {
            continue;
        }
        numItems += vb->checkpointManager.getNumItemsForTAPConnection(name);
    }
    return numItems;
}

bool TapProducer::hasNextFromCheckpoints_UNLOCKED() {
    bool hasNext = false;
    const VBucketMap &vbuckets = engine.getEpStore()->getVBuckets();
    std::map<uint16_t, TapCheckpointState>::iterator it = tapCheckpointState.begin();
    for (; it != tapCheckpointState.end(); ++it) {
        uint16_t vbid = it->first;
        RCPtr<VBucket> vb = vbuckets.getBucket(vbid);
        if (!vb || (vb->getState() == vbucket_state_dead && !doTakeOver)) {
            continue;
        }
        hasNext = vb->checkpointManager.hasNext(name);
        if (hasNext) {
            break;
        }
    }
    return hasNext;
}

bool TapProducer::SetCursorToOpenCheckpoint(uint16_t vbid) {
    LockHolder lh(queueLock);
    const VBucketMap &vbuckets = engine.getEpStore()->getVBuckets();
    RCPtr<VBucket> vb = vbuckets.getBucket(vbid);
    if (!vb || vb->getState() == vbucket_state_dead) {
        return false;
    }

    uint64_t checkpointId = vb->checkpointManager.getOpenCheckpointId();
    std::map<uint16_t, TapCheckpointState>::iterator it = tapCheckpointState.find(vbid);
    if (it == tapCheckpointState.end() || dumpQueue) {
        return false;
    }

    vb->checkpointManager.registerTAPCursor(name, checkpointId, closedCheckpointOnly, true);
    it->second.currentCheckpointId = checkpointId;
    return true;
}

void TapProducer::setRegisteredClient(bool isRegisteredClient) {
    registeredTAPClient = isRegisteredClient;
}

void TapProducer::setClosedCheckpointOnlyFlag(bool isClosedCheckpointOnly) {
    closedCheckpointOnly = isClosedCheckpointOnly;
}

void TapProducer::scheduleBackfill_UNLOCKED(const std::vector<uint16_t> &vblist) {
    const VBucketMap &vbuckets = engine.getEpStore()->getVBuckets();
    std::vector<uint16_t> vbs;
    std::vector<uint16_t>::const_iterator vbit = vblist.begin();
    // Skip all the vbuckets that are receiving backfill items from the upstream servers.
    for (; vbit != vblist.end(); ++vbit) {
        RCPtr<VBucket> vb = vbuckets.getBucket(*vbit);
        if (vb && !vb->isBackfillPhase()) {
            vbs.push_back(*vbit);
        }
    }

    if (vbs.empty()) {
        return;
    }

    if (!backfillCompleted) {
        // Backfill tasks from the current backfill session are still running.
        // Simply add the new vbuckets only to the next backfill task.

        if (!doRunBackfill) {
            std::vector<uint16_t> emptyVBs;
            // Clear backfill vb filter for the next backfill task
            backFillVBucketFilter.assign(emptyVBs);
        }
        std::vector<uint16_t>::iterator it = vbs.begin();
        for(; it != vbs.end(); ++it) {
            std::pair<std::set<uint16_t>::iterator, bool> ret = backfillVBuckets.insert(*it);
            if (ret.second) {
                backFillVBucketFilter.addVBucket(*it);
            }
        }
    } else {
        // All backfill tasks from the current backfill session were completed.
        // This will create a new backfill session.
        backfillVBuckets.clear();
        backfillVBuckets.insert(vbs.begin(), vbs.end());
        backFillVBucketFilter.assign(vbs);
    }

    // Send an initial_vbucket_stream message to the destination node so that it can
    // delete the corresponding vbucket before receiving the backfill stream.
    const std::vector<uint16_t> &newBackfillVBs = backFillVBucketFilter.getVector();
    std::vector<uint16_t>::const_iterator it = newBackfillVBs.begin();
    for (; it != newBackfillVBs.end(); ++it) {
        TapVBucketEvent hi(TAP_OPAQUE, *it,
                           (vbucket_state_t)htonl(TAP_OPAQUE_INITIAL_VBUCKET_STREAM));
        addVBucketHighPriority_UNLOCKED(hi);
    }

    if (newBackfillVBs.size() > 0) {
        doRunBackfill = true;
        backfillCompleted = false;
    }
}

static void notifyReplicatedItems(std::list<TapLogElement>::iterator from,
                                  std::list<TapLogElement>::iterator to,
                                  EventuallyPersistentEngine &engine) {

    for (std::list<TapLogElement>::iterator it = from; it != to; ++it) {
        if (it->event == TAP_MUTATION) {
            queued_item qi = it->item;
            StoredValue *sv = engine.getEpStore()->getStoredValue(qi->getKey(),
                                                                  qi->getVBucketId(),
                                                                  false);
            if (sv != NULL) {
                sv->incrementNumReplicas();
                engine.getSyncRegistry().itemReplicated(qi);
            }
        }
    }
}<|MERGE_RESOLUTION|>--- conflicted
+++ resolved
@@ -19,7 +19,6 @@
 #include "ep_engine.h"
 #include "dispatcher.hh"
 
-<<<<<<< HEAD
 static void notifyReplicatedItems(std::list<TapLogElement>::iterator from,
                                   std::list<TapLogElement>::iterator to,
                                   EventuallyPersistentEngine &engine);
@@ -52,23 +51,6 @@
                          const std::string &n,
                          uint32_t f):
     TapConnection(theEngine, c, n),
-=======
-size_t TapConnection::bgMaxPending = 500;
-uint32_t TapConnection::ackWindowSize = 10;
-uint32_t TapConnection::ackInterval = 1000;
-rel_time_t TapConnection::ackGracePeriod = 5 * 60;
-double TapConnection::backoffSleepTime = 5.0;
-uint32_t TapConnection::initialAckSequenceNumber = 0;
-double TapConnection::requeueSleepTime = 0.1;
-
-TapConnection::TapConnection(EventuallyPersistentEngine &theEngine,
-                             const void *c,
-                             const std::string &n,
-                             uint32_t f):
-    engine(theEngine),
-    client(n),
-    cookie(c),
->>>>>>> c22720af
     queue(NULL),
     queueSize(0),
     flags(f),
@@ -92,18 +74,13 @@
     queueDrain(0),
     seqno(initialAckSequenceNumber),
     seqnoReceived(initialAckSequenceNumber - 1),
-<<<<<<< HEAD
     seqnoAckRequested(initialAckSequenceNumber - 1),
     notifySent(false),
+    suspended(false),
     registeredTAPClient(false),
     isLastAckSucceed(false),
     isSeqNumRotated(false),
     numNoops(0)
-=======
-    ackSupported(false),
-    notifySent(false),
-    suspended(false)
->>>>>>> c22720af
 {
     evaluateFlags();
     queue = new std::list<queued_item>;
@@ -584,31 +561,15 @@
     std::string descr;
 };
 
-<<<<<<< HEAD
 bool TapProducer::isSuspended() const {
-    return suspended.get();
-}
-
-void TapProducer::setSuspended(bool value)
-{
-    if (value) {
-        if (backoffSleepTime > 0 && !suspended.get()) {
-            double sleepTime = takeOverCompletionPhase ? 0.5 : backoffSleepTime;
-=======
-const void *TapConnection::getCookie() const {
-    return cookie;
-}
-
-
-bool TapConnection::isSuspended() const {
     return suspended;
 }
 
-void TapConnection::setSuspended_UNLOCKED(bool value)
+void TapProducer::setSuspended_UNLOCKED(bool value)
 {
     if (value) {
         if (backoffSleepTime > 0 && !suspended) {
->>>>>>> c22720af
+            double sleepTime = takeOverCompletionPhase ? 0.5 : backoffSleepTime;
             Dispatcher *d = engine.getEpStore()->getNonIODispatcher();
             d->schedule(shared_ptr<DispatcherCallback>
                         (new TapResumeCallback(engine, *this)),
@@ -624,13 +585,13 @@
             return;
         }
     } else {
-        getLogger()->log(EXTENSION_LOG_WARNING, NULL,
-                         "Unlocked %s from the suspended state\n", client.c_str());
+        getLogger()->log(EXTENSION_LOG_INFO, NULL,
+                         "Unlocked %s from the suspended state\n", name.c_str());
     }
     suspended = value;
 }
 
-void TapConnection::setSuspended(bool value) {
+void TapProducer::setSuspended(bool value) {
     LockHolder lh(queueLock);
     setSuspended_UNLOCKED(value);
 }
