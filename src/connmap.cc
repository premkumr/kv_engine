/* -*- Mode: C++; tab-width: 4; c-basic-offset: 4; indent-tabs-mode: nil -*- */
/*
 *     Copyright 2010 Couchbase, Inc
 *
 *   Licensed under the Apache License, Version 2.0 (the "License");
 *   you may not use this file except in compliance with the License.
 *   You may obtain a copy of the License at
 *
 *       http://www.apache.org/licenses/LICENSE-2.0
 *
 *   Unless required by applicable law or agreed to in writing, software
 *   distributed under the License is distributed on an "AS IS" BASIS,
 *   WITHOUT WARRANTIES OR CONDITIONS OF ANY KIND, either express or implied.
 *   See the License for the specific language governing permissions and
 *   limitations under the License.
 */

#include "config.h"

#include <algorithm>
#include <limits>
#include <queue>
#include <set>
#include <string>
#include <vector>

#include "connmap.h"
#include "executorthread.h"
#include "tapconnection.h"
#include "dcp/backfill-manager.h"
#include "dcp/consumer.h"
#include "dcp/producer.h"

size_t ConnMap::vbConnLockNum = 32;
const double ConnNotifier::DEFAULT_MIN_STIME = 1.0;

/**
 * A Callback task for connection notifier
 */
class ConnNotifierCallback : public GlobalTask {
public:
    ConnNotifierCallback(EventuallyPersistentEngine *e, ConnNotifier *notifier)
    : GlobalTask(e, Priority::TapConnNotificationPriority),
      connNotifier(notifier) { }

    bool run(void) {
        return connNotifier->notifyConnections();
    }

    std::string getDescription() {
        if (connNotifier->getNotifierType() == TAP_CONN_NOTIFIER) {
            return std::string("TAP connection notifier");
        } else {
            return std::string("DCP connection notifier");
        }
    }

private:
    ConnNotifier *connNotifier;
};

void ConnNotifier::start() {
    bool inverse = false;
    pendingNotification.compare_exchange_strong(inverse, true);
    ExTask connotifyTask = new ConnNotifierCallback(&connMap.getEngine(), this);
    task = ExecutorPool::get()->schedule(connotifyTask, NONIO_TASK_IDX);
}

void ConnNotifier::stop() {
    bool inverse = true;
    pendingNotification.compare_exchange_strong(inverse, false);
    ExecutorPool::get()->cancel(task);
}

void ConnNotifier::notifyMutationEvent(void) {
    bool inverse = false;
    if (pendingNotification.compare_exchange_strong(inverse, true)) {
        ExecutorPool::get()->wake(task);
    }
}

void ConnNotifier::wake() {
    ExecutorPool::get()->wake(task);
}

bool ConnNotifier::notifyConnections() {
    bool inverse = true;
    pendingNotification.compare_exchange_strong(inverse, false);
    connMap.notifyAllPausedConnections();

    if (!pendingNotification.load()) {
        ExecutorPool::get()->snooze(task, DEFAULT_MIN_STIME);
        if (pendingNotification.load()) {
            // Check again if a new notification is arrived right before
            // calling snooze() above.
            ExecutorPool::get()->snooze(task, 0);
        }
    }

    return true;
}

/**
 * A task to manage connections.
 */
class ConnManager : public GlobalTask {
public:
    ConnManager(EventuallyPersistentEngine *e, ConnMap *cmap)
        : GlobalTask(e, Priority::TapConnMgrPriority, MIN_SLEEP_TIME, true),
          engine(e), connmap(cmap) { }

    bool run(void) {
        connmap->manageConnections();
        snooze(MIN_SLEEP_TIME);
        return !engine->getEpStats().isShutdown ||
               !connmap->isAllEmpty() ||
               !connmap->isDeadConnectionsEmpty();
    }

    std::string getDescription() {
        return std::string("Connection Manager");
    }

private:
    EventuallyPersistentEngine *engine;
    ConnMap *connmap;
};


ConnMap::ConnMap(EventuallyPersistentEngine &theEngine)
    :  engine(theEngine) {

    Configuration &config = engine.getConfiguration();
    vbConnLocks = new SpinLock[vbConnLockNum];
    size_t max_vbs = config.getMaxVbuckets();
    for (size_t i = 0; i < max_vbs; ++i) {
        vbConns.push_back(std::list<connection_t>());
    }
}

void ConnMap::initialize(conn_notifier_type ntype) {
    connNotifier_ = new ConnNotifier(ntype, *this);
    connNotifier_->start();
    ExTask connMgr = new ConnManager(&engine, this);
    ExecutorPool::get()->schedule(connMgr, NONIO_TASK_IDX);
}

ConnMap::~ConnMap() {
    delete [] vbConnLocks;
    connNotifier_->stop();
    delete connNotifier_;
}

connection_t ConnMap::findByName(const std::string &name) {
    LockHolder lh(connsLock);
    return findByName_UNLOCKED(name);
}

connection_t ConnMap::findByName_UNLOCKED(const std::string&name) {
    connection_t rv(NULL);
    std::list<connection_t>::iterator iter;
    for (iter = all.begin(); iter != all.end(); ++iter) {
        if ((*iter)->getName() == name) {
            rv = *iter;
        }
    }
    return rv;
}

void ConnMap::notifyPausedConnection(connection_t conn, bool schedule) {
    if (engine.getEpStats().isShutdown) {
        return;
    }

    Notifiable* tp = dynamic_cast<Notifiable*>(conn.get());
    if (schedule) {
        if (tp && tp->isPaused() && conn->isReserved() &&
            tp->setNotificationScheduled(true)) {
            pendingNotifications.push(conn);
            connNotifier_->notifyMutationEvent(); // Wake up the connection notifier so that
                                                  // it can notify the event to a given
                                                  // paused connection.
        }
    } else {
        LockHolder rlh(releaseLock);
        if (tp && tp->isPaused() && conn->isReserved()) {
            engine.notifyIOComplete(conn->getCookie(), ENGINE_SUCCESS);
            tp->setNotifySent(true);
        }
    }
}

void ConnMap::notifyAllPausedConnections() {
    std::queue<connection_t> queue;
    pendingNotifications.getAll(queue);

    LockHolder rlh(releaseLock);
    while (!queue.empty()) {
        connection_t &conn = queue.front();
        Notifiable *tp = dynamic_cast<Notifiable*>(conn.get());
        if (tp) {
            if (tp->isPaused() && conn->isReserved()) {
                engine.notifyIOComplete(conn->getCookie(), ENGINE_SUCCESS);
                tp->setNotifySent(true);
            }
            tp->setNotificationScheduled(false);
        }
        queue.pop();
    }
}

bool ConnMap::notificationQueueEmpty() {
    return pendingNotifications.empty();
}

void ConnMap::updateVBConnections(connection_t &conn,
                                        const std::vector<uint16_t> &vbuckets)
{
    Producer *tp = dynamic_cast<Producer*>(conn.get());
    if (!tp) {
        return;
    }

    VBucketFilter new_filter(vbuckets);
    VBucketFilter diff = tp->getVBucketFilter().filter_diff(new_filter);
    const std::set<uint16_t> &vset = diff.getVBSet();

    for (std::set<uint16_t>::const_iterator it = vset.begin(); it != vset.end(); ++it) {
        size_t lock_num = (*it) % vbConnLockNum;
        SpinLockHolder lh (&vbConnLocks[lock_num]);
        // Remove the connection that is no longer for a given vbucket
        if (!tp->vbucketFilter.empty() && tp->vbucketFilter(*it)) {
            std::list<connection_t> &vb_conns = vbConns[*it];
            std::list<connection_t>::iterator itr = vb_conns.begin();
            for (; itr != vb_conns.end(); ++itr) {
                if (conn->getCookie() == (*itr)->getCookie()) {
                    vb_conns.erase(itr);
                    break;
                }
            }
        } else { // Add the connection to the vbucket replicator list.
            std::list<connection_t> &vb_conns = vbConns[*it];
            vb_conns.push_back(conn);
        }
    }
}

void ConnMap::removeVBConnections(connection_t &conn) {
    Producer *tp = dynamic_cast<Producer*>(conn.get());
    if (!tp) {
        return;
    }

    const std::set<uint16_t> &vset = tp->vbucketFilter.getVBSet();
    for (std::set<uint16_t>::const_iterator it = vset.begin(); it != vset.end(); ++it) {
        size_t lock_num = (*it) % vbConnLockNum;
        SpinLockHolder lh (&vbConnLocks[lock_num]);
        std::list<connection_t> &vb_conns = vbConns[*it];
        std::list<connection_t>::iterator itr = vb_conns.begin();
        for (; itr != vb_conns.end(); ++itr) {
            if (conn->getCookie() == (*itr)->getCookie()) {
                vb_conns.erase(itr);
                break;
            }
        }
    }
}

void ConnMap::addVBConnByVBId(connection_t &conn, int16_t vbid) {
    if (!conn.get()) {
        return;
    }

    size_t lock_num = vbid % vbConnLockNum;
    SpinLockHolder lh (&vbConnLocks[lock_num]);
    std::list<connection_t> &vb_conns = vbConns[vbid];
    vb_conns.push_back(conn);
}

void ConnMap::removeVBConnByVBId_UNLOCKED(connection_t &conn, int16_t vbid) {
    if (!conn.get()) {
        return;
    }

    std::list<connection_t> &vb_conns = vbConns[vbid];
    std::list<connection_t>::iterator itr = vb_conns.begin();
    for (; itr != vb_conns.end(); ++itr) {
        if (conn->getCookie() == (*itr)->getCookie()) {
            vb_conns.erase(itr);
            break;
        }
    }
}

void ConnMap::removeVBConnByVBId(connection_t &conn, int16_t vbid) {
    size_t lock_num = vbid % vbConnLockNum;
    SpinLockHolder lh (&vbConnLocks[lock_num]);
    removeVBConnByVBId_UNLOCKED(conn, vbid);
<<<<<<< HEAD
=======
}


TapConnMap::TapConnMap(EventuallyPersistentEngine &e)
    : ConnMap(e), nextNoop_(0) {

    Configuration &config = engine.getConfiguration();
    noopInterval_ = config.getTapNoopInterval();
    config.addValueChangedListener("tap_noop_interval",
                                   new ConnMapValueChangeListener(*this));
}

TapConsumer *TapConnMap::newConsumer(const void* cookie)
{
    LockHolder lh(connsLock);
    TapConsumer *tc = new TapConsumer(engine, cookie, ConnHandler::getAnonName());
    connection_t tap(tc);
    LOG(EXTENSION_LOG_INFO, "%s created", tap->logHeader());
    all.push_back(tap);
    map_[cookie] = tap;
    return tc;
}

TapProducer *TapConnMap::newProducer(const void* cookie,
                                     const std::string &name,
                                     uint32_t flags,
                                     uint64_t backfillAge,
                                     int tapKeepAlive,
                                     const std::vector<uint16_t> &vbuckets,
                                     const std::map<uint16_t, uint64_t> &lastCheckpointIds)
{
    LockHolder lh(connsLock);
    TapProducer *producer(NULL);

    std::list<connection_t>::iterator iter;
    for (iter = all.begin(); iter != all.end(); ++iter) {
        producer = dynamic_cast<TapProducer*>((*iter).get());
        if (producer && producer->getName() == name) {
            producer->setExpiryTime((rel_time_t)-1);
            producer->reconnected();
            break;
        }
        else {
            producer = NULL;
        }
    }

    if (producer != NULL) {
        const void *old_cookie = producer->getCookie();
        if (old_cookie == NULL) {
            throw std::logic_error("TapConnMap::newProducer: current producer cookie is NULL");
        }
        map_.erase(old_cookie);

        if (tapKeepAlive == 0 || (producer->mayCompleteDumpOrTakeover() && producer->idle())) {
            LOG(EXTENSION_LOG_INFO,
                "%s keep alive timed out, should be nuked", producer->logHeader());
            producer->setName(ConnHandler::getAnonName());
            producer->setDisconnect(true);
            producer->setConnected(false);
            producer->setPaused(true);
            producer->setExpiryTime(ep_current_time() - 1);
            producer = NULL;
        }
        else {
            LOG(EXTENSION_LOG_INFO, "%s exists... grabbing the channel",
                producer->logHeader());
            // Create the dummy expired producer connection for the old connection cookie.
            // This dummy producer connection will be used for releasing the corresponding
            // memcached connection.

            // dliao: TODO no need to deal with tap or dcp separately here for the dummy?
            TapProducer *n = new TapProducer(engine,
                                             old_cookie,
                                             ConnHandler::getAnonName(),
                                             0);
            n->setDisconnect(true);
            n->setConnected(false);
            n->setPaused(true);
            n->setExpiryTime(ep_current_time() - 1);
            all.push_back(connection_t(n));
        }
    }

    bool reconnect = false;
    if (producer == NULL) {
        producer = new TapProducer(engine, cookie, name, flags);
        LOG(EXTENSION_LOG_INFO, "%s created", producer->logHeader());
        all.push_back(connection_t(producer));
    } else {
        producer->setCookie(cookie);
        producer->setReserved(true);
        producer->setConnected(true);
        producer->setDisconnect(false);
        reconnect = true;
    }
    producer->evaluateFlags();

    connection_t conn(producer);
    updateVBConnections(conn, vbuckets);

    producer->setFlagByteorderSupport((flags & TAP_CONNECT_TAP_FIX_FLAG_BYTEORDER) != 0);
    producer->setBackfillAge(backfillAge, reconnect);
    producer->setVBucketFilter(vbuckets);
    producer->registerCursor(lastCheckpointIds);

    if (reconnect) {
        producer->rollback();
    }

    map_[cookie] = conn;
    engine.storeEngineSpecific(cookie, producer);
    // Clear all previous session stats for this producer.
    clearPrevSessionStats(producer->getName());

    return producer;

}

void TapConnMap::manageConnections() {
    // To avoid connections to be stucked in a bogus state forever, we're going
    // to ping all connections that hasn't tried to walk the tap queue
    // for this amount of time..
    const int maxIdleTime = 5;

    bool addNoop = false;

    rel_time_t now = ep_current_time();
    if (now > nextNoop_ && noopInterval_ != (size_t)-1) {
        addNoop = true;
        nextNoop_ = now + noopInterval_;
    }

    std::list<connection_t> deadClients;

    LockHolder lh(connsLock);
    // We should pause unless we purged some connections or
    // all queues have items.
    getExpiredConnections_UNLOCKED(deadClients);

    // see if I have some channels that I have to signal..
    std::map<const void*, connection_t>::iterator iter;
    for (iter = map_.begin(); iter != map_.end(); ++iter) {
        TapProducer *tp = dynamic_cast<TapProducer*>(iter->second.get());
        if (tp != NULL) {
            if (tp->shouldDisconnect(now)) {
                LOG(EXTENSION_LOG_WARNING,
                    "%s Expired and ack windows is full. Disconnecting...",
                    tp->logHeader());
                tp->setDisconnect(true);
            } else if (addNoop) {
                tp->setTimeForNoop();
            }
        }
    }

    // Collect the list of connections that need to be signaled.
    std::list<connection_t> toNotify;
    for (iter = map_.begin(); iter != map_.end(); ++iter) {
        TapProducer *tp = dynamic_cast<TapProducer*>(iter->second.get());
        if (tp && (tp->isPaused() || tp->doDisconnect()) && !tp->isSuspended()
            && tp->isReserved()) {
            if (!tp->sentNotify() ||
                (tp->getLastWalkTime() + maxIdleTime < now)) {
                toNotify.push_back(iter->second);
            }
        }
    }

    lh.unlock();

    LockHolder rlh(releaseLock);
    std::list<connection_t>::iterator it;
    for (it = toNotify.begin(); it != toNotify.end(); ++it) {
        TapProducer *tp = dynamic_cast<TapProducer*>((*it).get());
        if (tp && tp->isReserved()) {
            engine.notifyIOComplete(tp->getCookie(), ENGINE_SUCCESS);
            tp->setNotifySent(true);
        }
    }

    // Delete all of the dead clients
    std::list<connection_t>::iterator ii;
    for (ii = deadClients.begin(); ii != deadClients.end(); ++ii) {
        LOG(EXTENSION_LOG_NOTICE, "Clean up \"%s\"", (*ii)->getName().c_str());
        (*ii)->releaseReference();
        TapProducer *tp = dynamic_cast<TapProducer*>((*ii).get());
        if (tp) {
            ExTask reapTask = new ConnectionReaperCallback(engine, *this, *ii);
            ExecutorPool::get()->schedule(reapTask, NONIO_TASK_IDX);
        }
    }
}

void TapConnMap::notifyVBConnections(uint16_t vbid)
{
    size_t lock_num = vbid % vbConnLockNum;
    SpinLockHolder lh(&vbConnLocks[lock_num]);

    std::list<connection_t> &conns = vbConns[vbid];
    std::list<connection_t>::iterator it = conns.begin();
    for (; it != conns.end(); ++it) {
        Notifiable *conn = dynamic_cast<Notifiable*>((*it).get());
        if (conn && conn->isPaused() && (*it)->isReserved() &&
            conn->setNotificationScheduled(true)) {
            pendingNotifications.push(*it);
            connNotifier_->notifyMutationEvent();
        }
    }
    lh.unlock();
}

void TapConnMap::incrBackfillRemaining(const std::string &name,
                                       size_t num_backfill_items) {
    LockHolder lh(connsLock);

    connection_t tc = findByName_UNLOCKED(name);
    if (tc.get()) {
        TapProducer *tp = dynamic_cast<TapProducer*>(tc.get());
        if (tp == nullptr) {
            throw std::logic_error(
                    "TapConnMap::incrBackfillRemaining: name (which is " + name +
                    ") refers to a connection_t which is not a TapProducer. "
                    "Connection logHeader is '" + tc.get()->logHeader() + "'");
        }
        tp->incrBackfillRemaining(num_backfill_items);
    }
}

ssize_t TapConnMap::backfillQueueDepth(const std::string &name) {
    ssize_t rv(-1);
    LockHolder lh(connsLock);

    connection_t tc = findByName_UNLOCKED(name);
    if (tc.get()) {
        TapProducer *tp = dynamic_cast<TapProducer*>(tc.get());
        if (tp == nullptr) {
            throw std::logic_error(
                    "TapConnMap::backfillQueueDepth: name (which is " + name +
                    ") refers to a connection_t which is not a TapProducer. "
                    "Connection logHeader is '" + tc.get()->logHeader() + "'");
        }
        rv = tp->getBackfillQueueSize();
    }

    return rv;
}

void TapConnMap::resetReplicaChain() {
    LockHolder lh(connsLock);
    rel_time_t now = ep_current_time();
    std::list<connection_t>::iterator it = all.begin();
    for (; it != all.end(); ++it) {
        connection_t &tc = *it;
        TapProducer *tp = dynamic_cast<TapProducer*>(tc.get());
        if (!(tp && (tp->isConnected() || tp->getExpiryTime() > now))) {
            continue;
        }
        LOG(EXTENSION_LOG_INFO, "%s Reset the replication chain",
            tp->logHeader());
        // Get the list of vbuckets that each TAP producer is replicating
        VBucketFilter vbfilter = tp->getVBucketFilter();
        std::vector<uint16_t> vblist (vbfilter.getVBSet().begin(), vbfilter.getVBSet().end());
        // TAP producer sends INITIAL_VBUCKET_STREAM messages to the destination to reset
        // replica vbuckets, and then backfills items to the destination.
        tp->scheduleBackfill(vblist);
        notifyPausedConnection(tp, true);
    }
}

bool TapConnMap::isBackfillCompleted(std::string &name) {
    LockHolder lh(connsLock);
    connection_t tc = findByName_UNLOCKED(name);
    if (tc.get()) {
        TapProducer *tp = dynamic_cast<TapProducer*>(tc.get());
        if (tp) {
            return tp->isBackfillCompleted();
        }
    }
    return false;
}

void TapConnMap::addFlushEvent() {
    LockHolder lh(connsLock);
    std::list<connection_t>::iterator iter;
    for (iter = all.begin(); iter != all.end(); iter++) {
        TapProducer *tp = dynamic_cast<TapProducer*>((*iter).get());
        if (tp && !tp->dumpQueue) {
            tp->flush();
        }
    }
}

void TapConnMap::scheduleBackfill(const std::set<uint16_t> &backfillVBuckets) {
    LockHolder lh(connsLock);
    rel_time_t now = ep_current_time();
    std::list<connection_t>::iterator it = all.begin();
    for (; it != all.end(); ++it) {
        connection_t &tc = *it;
        TapProducer *tp = dynamic_cast<TapProducer*>(tc.get());
        if (!(tp && (tp->isConnected() || tp->getExpiryTime() > now))) {
            continue;
        }

        std::vector<uint16_t> vblist;
        std::set<uint16_t>::const_iterator vb_it = backfillVBuckets.begin();
        for (; vb_it != backfillVBuckets.end(); ++vb_it) {
            if (tp->checkVBucketFilter(*vb_it)) {
                vblist.push_back(*vb_it);
            }
        }
        if (!vblist.empty()) {
            tp->scheduleBackfill(vblist);
            notifyPausedConnection(tp, true);
        }
    }
}

void TapConnMap::loadPrevSessionStats(const std::map<std::string, std::string> &session_stats) {
    LockHolder lh(connsLock);
    std::map<std::string, std::string>::const_iterator it =
        session_stats.find("ep_force_shutdown");

    if (it != session_stats.end()) {
        if (it->second.compare("true") == 0) {
            prevSessionStats.normalShutdown = false;
        }
    } else if (!session_stats.empty()) { // possible crash on the previous session.
        prevSessionStats.normalShutdown = false;
    }

    std::string tap_prefix("eq_tapq:");
    for (it = session_stats.begin(); it != session_stats.end(); ++it) {
        const std::string &stat_name = it->first;
        if (stat_name.substr(0, 8).compare(tap_prefix) == 0) {
            if (stat_name.find("backfill_completed") != std::string::npos ||
                stat_name.find("idle") != std::string::npos) {
                prevSessionStats.stats[stat_name] = it->second;
            }
        }
    }
}

bool TapConnMap::changeVBucketFilter(const std::string &name,
                                     const std::vector<uint16_t> &vbuckets,
                                     const std::map<uint16_t, uint64_t> &checkpoints) {
    bool rv = false;
    LockHolder lh(connsLock);
    connection_t tc = findByName_UNLOCKED(name);
    if (tc.get()) {
        TapProducer *tp = dynamic_cast<TapProducer*>(tc.get());
        if (tp && (tp->isConnected() || tp->getExpiryTime() > ep_current_time())) {
            LOG(EXTENSION_LOG_INFO, "%s Change the vbucket filter",
                tp->logHeader());
            updateVBConnections(tc, vbuckets);
            tp->setVBucketFilter(vbuckets, true);
            tp->registerCursor(checkpoints);
            rv = true;
            lh.unlock();
            notifyPausedConnection(tp, true);
        }
    }
    return rv;
}

bool TapConnMap::checkConnectivity(const std::string &name) {
    LockHolder lh(connsLock);
    rel_time_t now = ep_current_time();
    connection_t tc = findByName_UNLOCKED(name);
    if (tc.get()) {
        TapProducer *tp = dynamic_cast<TapProducer*>(tc.get());
        if (tp && (tp->isConnected() || tp->getExpiryTime() > now)) {
            return true;
        }
    }
    return false;
}

bool TapConnMap::closeConnectionByName(const std::string &name) {

    LockHolder lh(connsLock);
    return closeConnectionByName_UNLOCKED(name);
}

bool TapConnMap::mapped(connection_t &tc) {
    bool rv = false;
    std::map<const void*, connection_t>::iterator it;
    for (it = map_.begin(); it != map_.end(); ++it) {
        if (it->second.get() == tc.get()) {
            rv = true;
            break;
        }
    }
    return rv;
}

void TapConnMap::shutdownAllConnections() {
    LOG(EXTENSION_LOG_NOTICE, "Shutting down tap connections!");

    connNotifier_->stop();


    LockHolder lh(connsLock);
    std::vector<connection_t> toRelease(all.begin(), all.end());

    all.clear();
    map_.clear();

    lh.unlock();

    LockHolder rlh(releaseLock);
    for (auto &ii : toRelease) {
        LOG(EXTENSION_LOG_NOTICE, "Clean up \"%s\"", ii->getName().c_str());
        ii->releaseReference();
        TapProducer *tp = dynamic_cast<TapProducer*>(ii.get());
        if (tp) {
            tp->clearQueues();
        }
    }
}

void TapConnMap::disconnect(const void *cookie) {
    LockHolder lh(connsLock);

    Configuration& config = engine.getConfiguration();
    int tapKeepAlive = static_cast<int>(config.getTapKeepalive());
    std::map<const void*, connection_t>::iterator iter(map_.find(cookie));
    if (iter != map_.end()) {
        if (iter->second.get()) {
            rel_time_t now = ep_current_time();
            TapConsumer *tc = dynamic_cast<TapConsumer*>(iter->second.get());
            if (tc || iter->second->doDisconnect()) {
                iter->second->setExpiryTime(now - 1);
                LOG(EXTENSION_LOG_WARNING, "%s disconnected",
                    iter->second->logHeader());
            }
            else { // must be producer
                iter->second->setExpiryTime(now + tapKeepAlive);
                LOG(EXTENSION_LOG_WARNING,
                    "%s disconnected, keep alive for %d seconds",
                    iter->second->logHeader(), tapKeepAlive);
            }
            iter->second->setConnected(false);
        }
        else {
            LOG(EXTENSION_LOG_WARNING,
                "Found half-linked tap connection at: %p", cookie);
        }
        map_.erase(iter);
    }
}

bool TapConnMap::closeConnectionByName_UNLOCKED(const std::string &name) {
    bool rv = false;
    connection_t tc = findByName_UNLOCKED(name);
    if (tc.get()) {
        TapProducer *tp = dynamic_cast<TapProducer*>(tc.get());
        if (tp) {
            LOG(EXTENSION_LOG_WARNING, "%s Connection is closed by force",
                tp->logHeader());
            removeTapCursors_UNLOCKED(tp);

            tp->setExpiryTime(ep_current_time() - 1);
            tp->setName(ConnHandler::getAnonName());
            tp->setDisconnect(true);
            tp->setPaused(true);
            rv = true;
        }
    }
    return rv;
}

void TapConnMap::getExpiredConnections_UNLOCKED(std::list<connection_t> &deadClients) {
    rel_time_t now = ep_current_time();

    std::list<connection_t>::iterator iter;
    for (iter = all.begin(); iter != all.end();) {
        connection_t &tc = *iter;
        if (tc->isConnected()) {
            ++iter;
            continue;
        }

        TapProducer *tp = dynamic_cast<TapProducer*>(tc.get());

        bool is_dead = false;
        if (tc->getExpiryTime() <= now && !mapped(tc)) {
            if (tp) {
                if (!tp->isSuspended()) {
                    deadClients.push_back(tc);
                    removeTapCursors_UNLOCKED(tp);
                    iter = all.erase(iter);
                    is_dead = true;
                }
            } else {
                deadClients.push_back(tc);
                iter = all.erase(iter);
                is_dead = true;
            }
        }

        if (!is_dead) {
            ++iter;
        }
    }
}

void TapConnMap::removeTapCursors_UNLOCKED(TapProducer *tp) {
    // Remove all the checkpoint cursors belonging to the TAP connection.
    if (tp) {
        const VBucketMap &vbuckets = engine.getEpStore()->getVBuckets();
        // Remove all the cursors belonging to the TAP connection to be purged.
        for (VBucketMap::id_type vbid = 0; vbid < vbuckets.getSize(); ++vbid) {
            RCPtr<VBucket> vb = vbuckets.getBucket(vbid);
            if (!vb) {
                continue;
            }
            if (tp->vbucketFilter(vbid)) {
                LOG(EXTENSION_LOG_INFO,
                    "%s Remove the TAP cursor from vbucket %d",
                    tp->logHeader(), vbid);
                vb->checkpointManager.removeCursor(tp->getName());
            }
        }
    }
}

void CompleteBackfillTapOperation::perform(TapProducer *tc, void *) {
    tc->completeBackfill();
}

void CompleteDiskBackfillTapOperation::perform(TapProducer *tc, void *) {
    tc->completeDiskBackfill();
}

void ScheduleDiskBackfillTapOperation::perform(TapProducer *tc, void *) {
    tc->scheduleDiskBackfill();
}

void CompletedBGFetchTapOperation::perform(TapProducer *tc, Item *arg) {
    if (connToken != tc->getConnectionToken() && !tc->isReconnected()) {
        delete arg;
        return;
    }
    tc->completeBGFetchJob(arg, vbid, implicitEnqueue);
}

bool TAPSessionStats::wasReplicationCompleted(const std::string &name) const {
    bool rv = true;

    std::string backfill_stat(name + ":backfill_completed");
    std::map<std::string, std::string>::const_iterator it = stats.find(backfill_stat);
    if (it != stats.end() && (it->second == "false" || !normalShutdown)) {
        rv = false;
    }
    std::string idle_stat(name + ":idle");
    it = stats.find(idle_stat);
    if (it != stats.end() && (it->second == "false" || !normalShutdown)) {
        rv = false;
    }

    return rv;
}

void TAPSessionStats::clearStats(const std::string &name) {
    std::string backfill_stat(name + ":backfill_completed");
    stats.erase(backfill_stat);
    std::string idle_stat(name + ":idle");
    stats.erase(idle_stat);
}

DcpConnMap::DcpConnMap(EventuallyPersistentEngine &e)
    : ConnMap(e),
      aggrDcpConsumerBufferSize(0) {
    numActiveSnoozingBackfills = 0;
    updateMaxActiveSnoozingBackfills(engine.getEpStats().getMaxDataSize());
    minCompressionRatioForProducer.store(
                    engine.getConfiguration().getDcpMinCompressionRatio());
}

DcpConsumer *DcpConnMap::newConsumer(const void* cookie,
                                     const std::string &name)
{
    LockHolder lh(connsLock);

    std::string conn_name("eq_dcpq:");
    conn_name.append(name);

    for (const auto conn: all) {
        if (conn->getName() == conn_name) {
            LOG(EXTENSION_LOG_WARNING,
                "Failed to create Dcp Consumer because connection of the "
                "same name (%s) already exists", conn_name.c_str());
            return nullptr;
        }
    }

    if (map_.count(cookie) != 0) {
        LOG(EXTENSION_LOG_WARNING,
            "Failed to create Dcp Consumer because connection "
            "(%p) already exists", cookie);
        return nullptr;
    }

    DcpConsumer *dcp = new DcpConsumer(engine, cookie, conn_name);
    connection_t dc(dcp);
    LOG(EXTENSION_LOG_INFO, "%s Connection created", dc->logHeader());
    all.push_back(dc);
    map_[cookie] = dc;
    return dcp;

}

bool DcpConnMap::isPassiveStreamConnected_UNLOCKED(uint16_t vbucket) {
    std::list<connection_t>::iterator it;
    for(it = all.begin(); it != all.end(); it++) {
        DcpConsumer* dcpConsumer = dynamic_cast<DcpConsumer*>(it->get());
        if (dcpConsumer && dcpConsumer->isStreamPresent(vbucket)) {
                LOG(EXTENSION_LOG_DEBUG, "(vb %d) A DCP passive stream "
                    "is already exists for the vbucket in connection: %s",
                    vbucket, dcpConsumer->logHeader());
                return true;
        }
    }
    return false;
}

ENGINE_ERROR_CODE DcpConnMap::addPassiveStream(ConnHandler& conn,
                                               uint32_t opaque,
                                               uint16_t vbucket,
                                               uint32_t flags)
{
    LockHolder lh(connsLock);
    /* Check if a stream (passive) for the vbucket is already present */
    if (isPassiveStreamConnected_UNLOCKED(vbucket)) {
        LOG(EXTENSION_LOG_WARNING, "%s (vb %d) Failing to add passive stream, "
            "as one already exists for the vbucket!",
            conn.logHeader(), vbucket);
        return ENGINE_KEY_EEXISTS;
    }

    return conn.addStream(opaque, vbucket, flags);
}

DcpProducer *DcpConnMap::newProducer(const void* cookie,
                                     const std::string &name,
                                     bool notifyOnly)
{
    LockHolder lh(connsLock);

    std::string conn_name("eq_dcpq:");
    conn_name.append(name);

    for (const auto conn: all) {
        if (conn->getName() == conn_name) {
            LOG(EXTENSION_LOG_WARNING,
                "Failed to create Dcp Producer because connection of the "
                "same name (%s) already exists", conn_name.c_str());
            return nullptr;
        }
    }

    if (map_.count(cookie) != 0) {
        LOG(EXTENSION_LOG_WARNING,
            "Failed to create Dcp Producer because connection "
            "(%p) already exists", cookie);
        return nullptr;
    }

    DcpProducer *dcp = new DcpProducer(engine, cookie, conn_name, notifyOnly);
    LOG(EXTENSION_LOG_INFO, "%s Connection created", dcp->logHeader());
    all.push_back(connection_t(dcp));
    map_[cookie] = dcp;

    return dcp;
}

void DcpConnMap::shutdownAllConnections() {
    LOG(EXTENSION_LOG_NOTICE, "Shutting down dcp connections!");

    connNotifier_->stop();

    {
        LockHolder lh(connsLock);
        closeAllStreams_UNLOCKED();
        cancelAllTasks_UNLOCKED();
    }
}

void DcpConnMap::vbucketStateChanged(uint16_t vbucket, vbucket_state_t state,
                                     bool closeInboundStreams) {
    LockHolder lh(connsLock);
    std::map<const void*, connection_t>::iterator itr = map_.begin();
    for (; itr != map_.end(); ++itr) {
        DcpProducer* producer = dynamic_cast<DcpProducer*> (itr->second.get());
        if (producer) {
            producer->vbucketStateChanged(vbucket, state);
        } else if (closeInboundStreams) {
            static_cast<DcpConsumer*>(itr->second.get())->vbucketStateChanged(
                                                                vbucket, state);
        }
    }
}

bool DcpConnMap::closeSlowStream(uint16_t vbid,
                                 const std::string &name) {
    size_t lock_num = vbid % vbConnLockNum;
    SpinLockHolder lh(&vbConnLocks[lock_num]);
    std::list<connection_t> &vb_conns = vbConns[vbid];

    std::list<connection_t>::iterator itr = vb_conns.begin();
    for (; itr != vb_conns.end(); ++itr) {
        DcpProducer* producer = static_cast<DcpProducer*> ((*itr).get());
        if (producer && producer->closeSlowStream(vbid, name)) {
            return true;
        }
    }
    return false;
}

void DcpConnMap::closeAllStreams_UNLOCKED() {
    std::map<const void*, connection_t>::iterator itr = map_.begin();
    for (; itr != map_.end(); ++itr) {
        DcpProducer* producer = dynamic_cast<DcpProducer*> (itr->second.get());
        if (producer) {
            producer->closeAllStreams();
            producer->clearCheckpointProcessorTaskQueues();
        } else {
            static_cast<DcpConsumer*>(itr->second.get())->closeAllStreams();
        }
    }
}

void DcpConnMap::cancelAllTasks_UNLOCKED() {
    std::map<const void*, connection_t>::iterator itr = map_.begin();
    for (; itr != map_.end(); ++itr) {
        DcpConsumer* consumer = dynamic_cast<DcpConsumer*> (itr->second.get());
        if (consumer) {
            consumer->cancelTask();
        }
    }
}

void DcpConnMap::disconnect(const void *cookie) {
    LockHolder lh(connsLock);
    disconnect_UNLOCKED(cookie);
}

void DcpConnMap::disconnect_UNLOCKED(const void *cookie) {
    std::list<connection_t>::iterator iter;
    for (iter = all.begin(); iter != all.end(); ++iter) {
        if ((*iter)->getCookie() == cookie) {
            (*iter)->setDisconnect(true);
            all.erase(iter);
            break;
        }
    }

    std::map<const void*, connection_t>::iterator itr(map_.find(cookie));
    if (itr != map_.end()) {
        connection_t conn = itr->second;
        if (conn.get()) {
            LOG(EXTENSION_LOG_INFO, "%s Removing connection",
                conn->logHeader());
            map_.erase(itr);
        }

        DcpProducer* producer = dynamic_cast<DcpProducer*> (conn.get());
        if (producer) {
            producer->closeAllStreams();
            producer->clearCheckpointProcessorTaskQueues();
        } else {
            // Cancel consumer's processer task before closing all streams
            static_cast<DcpConsumer*>(conn.get())->cancelTask();
            static_cast<DcpConsumer*>(conn.get())->closeAllStreams();
        }

        deadConnections.push_back(conn);
    }
}

void DcpConnMap::manageConnections() {
    std::list<connection_t> release;

    LockHolder lh(connsLock);
    while (!deadConnections.empty()) {
        connection_t conn = deadConnections.front();
        release.push_back(conn);
        deadConnections.pop_front();
    }

    const int maxIdleTime = 5;
    rel_time_t now = ep_current_time();

    // Collect the list of connections that need to be signaled.
    std::list<connection_t> toNotify;
    std::map<const void*, connection_t>::iterator iter;
    for (iter = map_.begin(); iter != map_.end(); ++iter) {
        connection_t conn = iter->second;
        Notifiable *tp = dynamic_cast<Notifiable*>(conn.get());
        if (tp && (tp->isPaused() || conn->doDisconnect()) &&
            conn->isReserved()) {
            if (!tp->sentNotify() ||
                (conn->getLastWalkTime() + maxIdleTime < now)) {
                toNotify.push_back(iter->second);
            }
        }
    }

    lh.unlock();

    LockHolder rlh(releaseLock);
    std::list<connection_t>::iterator it;
    for (it = toNotify.begin(); it != toNotify.end(); ++it) {
        Notifiable *tp =
            static_cast<Notifiable*>(static_cast<Producer*>((*it).get()));
        if (tp && (*it)->isReserved()) {
            engine.notifyIOComplete((*it)->getCookie(), ENGINE_SUCCESS);
            tp->setNotifySent(true);
        }
    }

    while (!release.empty()) {
        connection_t conn = release.front();
        conn->releaseReference();
        release.pop_front();
        removeVBConnections(conn);
    }
}

void DcpConnMap::removeVBConnections(connection_t &conn) {
    Producer *tp = dynamic_cast<Producer*>(conn.get());
    if (!tp) {
        return;
    }

    DcpProducer *prod = static_cast<DcpProducer*>(tp);
    for (const auto vbid: prod->getVBVector()) {
        size_t lock_num = vbid % vbConnLockNum;
        SpinLockHolder lh (&vbConnLocks[lock_num]);
        std::list<connection_t> &vb_conns = vbConns[vbid];
        std::list<connection_t>::iterator itr = vb_conns.begin();
        for (; itr != vb_conns.end(); ++itr) {
            if (conn->getCookie() == (*itr)->getCookie()) {
                vb_conns.erase(itr);
                break;
            }
        }
    }
}

void DcpConnMap::notifyVBConnections(uint16_t vbid, uint64_t bySeqno) {
    size_t lock_num = vbid % vbConnLockNum;
    SpinLockHolder lh(&vbConnLocks[lock_num]);

    std::list<connection_t> &conns = vbConns[vbid];
    std::list<connection_t>::iterator it = conns.begin();
    for (; it != conns.end(); ++it) {
        DcpProducer *conn = static_cast<DcpProducer*>((*it).get());
        conn->notifySeqnoAvailable(vbid, bySeqno);
    }
}

void DcpConnMap::notifyBackfillManagerTasks() {
    LockHolder lh(connsLock);
    std::map<const void*, connection_t>::iterator itr = map_.begin();
    for (; itr != map_.end(); ++itr) {
        DcpProducer* producer = dynamic_cast<DcpProducer*> (itr->second.get());
        if (producer) {
            producer->notifyBackfillManager();
        }
    }
}

bool DcpConnMap::canAddBackfillToActiveQ()
{
    SpinLockHolder lh(&numBackfillsLock);
    if (numActiveSnoozingBackfills < maxActiveSnoozingBackfills) {
        ++numActiveSnoozingBackfills;
        return true;
    }
    return false;
}

void DcpConnMap::decrNumActiveSnoozingBackfills()
{
    SpinLockHolder lh(&numBackfillsLock);
    if (numActiveSnoozingBackfills > 0) {
        --numActiveSnoozingBackfills;
    } else {
        LOG(EXTENSION_LOG_WARNING, "ActiveSnoozingBackfills already zero!!!");
    }
}

void DcpConnMap::updateMaxActiveSnoozingBackfills(size_t maxDataSize)
{
    double numBackfillsMemThresholdPercent =
                         static_cast<double>(numBackfillsMemThreshold)/100;
    size_t max = maxDataSize * numBackfillsMemThresholdPercent / dbFileMem;
    /* We must have atleast one active/snoozing backfill */
    SpinLockHolder lh(&numBackfillsLock);
    maxActiveSnoozingBackfills =
        std::max(static_cast<size_t>(1),
                 std::min(max, static_cast<size_t>(numBackfillsThreshold)));
    LOG(EXTENSION_LOG_DEBUG, "Max active snoozing backfills set to %d",
        maxActiveSnoozingBackfills);
}

void DcpConnMap::addStats(ADD_STAT add_stat, const void *c)
{
    LockHolder lh(connsLock);
    add_casted_stat("ep_dcp_dead_conn_count", deadConnections.size(), add_stat,
                    c);
}

void DcpConnMap::updateMinCompressionRatioForProducers(float value) {
    minCompressionRatioForProducer.store(value);
}

float DcpConnMap::getMinCompressionRatio() {
    return minCompressionRatioForProducer.load();
>>>>>>> e34133ae
}<|MERGE_RESOLUTION|>--- conflicted
+++ resolved
@@ -296,928 +296,4 @@
     size_t lock_num = vbid % vbConnLockNum;
     SpinLockHolder lh (&vbConnLocks[lock_num]);
     removeVBConnByVBId_UNLOCKED(conn, vbid);
-<<<<<<< HEAD
-=======
-}
-
-
-TapConnMap::TapConnMap(EventuallyPersistentEngine &e)
-    : ConnMap(e), nextNoop_(0) {
-
-    Configuration &config = engine.getConfiguration();
-    noopInterval_ = config.getTapNoopInterval();
-    config.addValueChangedListener("tap_noop_interval",
-                                   new ConnMapValueChangeListener(*this));
-}
-
-TapConsumer *TapConnMap::newConsumer(const void* cookie)
-{
-    LockHolder lh(connsLock);
-    TapConsumer *tc = new TapConsumer(engine, cookie, ConnHandler::getAnonName());
-    connection_t tap(tc);
-    LOG(EXTENSION_LOG_INFO, "%s created", tap->logHeader());
-    all.push_back(tap);
-    map_[cookie] = tap;
-    return tc;
-}
-
-TapProducer *TapConnMap::newProducer(const void* cookie,
-                                     const std::string &name,
-                                     uint32_t flags,
-                                     uint64_t backfillAge,
-                                     int tapKeepAlive,
-                                     const std::vector<uint16_t> &vbuckets,
-                                     const std::map<uint16_t, uint64_t> &lastCheckpointIds)
-{
-    LockHolder lh(connsLock);
-    TapProducer *producer(NULL);
-
-    std::list<connection_t>::iterator iter;
-    for (iter = all.begin(); iter != all.end(); ++iter) {
-        producer = dynamic_cast<TapProducer*>((*iter).get());
-        if (producer && producer->getName() == name) {
-            producer->setExpiryTime((rel_time_t)-1);
-            producer->reconnected();
-            break;
-        }
-        else {
-            producer = NULL;
-        }
-    }
-
-    if (producer != NULL) {
-        const void *old_cookie = producer->getCookie();
-        if (old_cookie == NULL) {
-            throw std::logic_error("TapConnMap::newProducer: current producer cookie is NULL");
-        }
-        map_.erase(old_cookie);
-
-        if (tapKeepAlive == 0 || (producer->mayCompleteDumpOrTakeover() && producer->idle())) {
-            LOG(EXTENSION_LOG_INFO,
-                "%s keep alive timed out, should be nuked", producer->logHeader());
-            producer->setName(ConnHandler::getAnonName());
-            producer->setDisconnect(true);
-            producer->setConnected(false);
-            producer->setPaused(true);
-            producer->setExpiryTime(ep_current_time() - 1);
-            producer = NULL;
-        }
-        else {
-            LOG(EXTENSION_LOG_INFO, "%s exists... grabbing the channel",
-                producer->logHeader());
-            // Create the dummy expired producer connection for the old connection cookie.
-            // This dummy producer connection will be used for releasing the corresponding
-            // memcached connection.
-
-            // dliao: TODO no need to deal with tap or dcp separately here for the dummy?
-            TapProducer *n = new TapProducer(engine,
-                                             old_cookie,
-                                             ConnHandler::getAnonName(),
-                                             0);
-            n->setDisconnect(true);
-            n->setConnected(false);
-            n->setPaused(true);
-            n->setExpiryTime(ep_current_time() - 1);
-            all.push_back(connection_t(n));
-        }
-    }
-
-    bool reconnect = false;
-    if (producer == NULL) {
-        producer = new TapProducer(engine, cookie, name, flags);
-        LOG(EXTENSION_LOG_INFO, "%s created", producer->logHeader());
-        all.push_back(connection_t(producer));
-    } else {
-        producer->setCookie(cookie);
-        producer->setReserved(true);
-        producer->setConnected(true);
-        producer->setDisconnect(false);
-        reconnect = true;
-    }
-    producer->evaluateFlags();
-
-    connection_t conn(producer);
-    updateVBConnections(conn, vbuckets);
-
-    producer->setFlagByteorderSupport((flags & TAP_CONNECT_TAP_FIX_FLAG_BYTEORDER) != 0);
-    producer->setBackfillAge(backfillAge, reconnect);
-    producer->setVBucketFilter(vbuckets);
-    producer->registerCursor(lastCheckpointIds);
-
-    if (reconnect) {
-        producer->rollback();
-    }
-
-    map_[cookie] = conn;
-    engine.storeEngineSpecific(cookie, producer);
-    // Clear all previous session stats for this producer.
-    clearPrevSessionStats(producer->getName());
-
-    return producer;
-
-}
-
-void TapConnMap::manageConnections() {
-    // To avoid connections to be stucked in a bogus state forever, we're going
-    // to ping all connections that hasn't tried to walk the tap queue
-    // for this amount of time..
-    const int maxIdleTime = 5;
-
-    bool addNoop = false;
-
-    rel_time_t now = ep_current_time();
-    if (now > nextNoop_ && noopInterval_ != (size_t)-1) {
-        addNoop = true;
-        nextNoop_ = now + noopInterval_;
-    }
-
-    std::list<connection_t> deadClients;
-
-    LockHolder lh(connsLock);
-    // We should pause unless we purged some connections or
-    // all queues have items.
-    getExpiredConnections_UNLOCKED(deadClients);
-
-    // see if I have some channels that I have to signal..
-    std::map<const void*, connection_t>::iterator iter;
-    for (iter = map_.begin(); iter != map_.end(); ++iter) {
-        TapProducer *tp = dynamic_cast<TapProducer*>(iter->second.get());
-        if (tp != NULL) {
-            if (tp->shouldDisconnect(now)) {
-                LOG(EXTENSION_LOG_WARNING,
-                    "%s Expired and ack windows is full. Disconnecting...",
-                    tp->logHeader());
-                tp->setDisconnect(true);
-            } else if (addNoop) {
-                tp->setTimeForNoop();
-            }
-        }
-    }
-
-    // Collect the list of connections that need to be signaled.
-    std::list<connection_t> toNotify;
-    for (iter = map_.begin(); iter != map_.end(); ++iter) {
-        TapProducer *tp = dynamic_cast<TapProducer*>(iter->second.get());
-        if (tp && (tp->isPaused() || tp->doDisconnect()) && !tp->isSuspended()
-            && tp->isReserved()) {
-            if (!tp->sentNotify() ||
-                (tp->getLastWalkTime() + maxIdleTime < now)) {
-                toNotify.push_back(iter->second);
-            }
-        }
-    }
-
-    lh.unlock();
-
-    LockHolder rlh(releaseLock);
-    std::list<connection_t>::iterator it;
-    for (it = toNotify.begin(); it != toNotify.end(); ++it) {
-        TapProducer *tp = dynamic_cast<TapProducer*>((*it).get());
-        if (tp && tp->isReserved()) {
-            engine.notifyIOComplete(tp->getCookie(), ENGINE_SUCCESS);
-            tp->setNotifySent(true);
-        }
-    }
-
-    // Delete all of the dead clients
-    std::list<connection_t>::iterator ii;
-    for (ii = deadClients.begin(); ii != deadClients.end(); ++ii) {
-        LOG(EXTENSION_LOG_NOTICE, "Clean up \"%s\"", (*ii)->getName().c_str());
-        (*ii)->releaseReference();
-        TapProducer *tp = dynamic_cast<TapProducer*>((*ii).get());
-        if (tp) {
-            ExTask reapTask = new ConnectionReaperCallback(engine, *this, *ii);
-            ExecutorPool::get()->schedule(reapTask, NONIO_TASK_IDX);
-        }
-    }
-}
-
-void TapConnMap::notifyVBConnections(uint16_t vbid)
-{
-    size_t lock_num = vbid % vbConnLockNum;
-    SpinLockHolder lh(&vbConnLocks[lock_num]);
-
-    std::list<connection_t> &conns = vbConns[vbid];
-    std::list<connection_t>::iterator it = conns.begin();
-    for (; it != conns.end(); ++it) {
-        Notifiable *conn = dynamic_cast<Notifiable*>((*it).get());
-        if (conn && conn->isPaused() && (*it)->isReserved() &&
-            conn->setNotificationScheduled(true)) {
-            pendingNotifications.push(*it);
-            connNotifier_->notifyMutationEvent();
-        }
-    }
-    lh.unlock();
-}
-
-void TapConnMap::incrBackfillRemaining(const std::string &name,
-                                       size_t num_backfill_items) {
-    LockHolder lh(connsLock);
-
-    connection_t tc = findByName_UNLOCKED(name);
-    if (tc.get()) {
-        TapProducer *tp = dynamic_cast<TapProducer*>(tc.get());
-        if (tp == nullptr) {
-            throw std::logic_error(
-                    "TapConnMap::incrBackfillRemaining: name (which is " + name +
-                    ") refers to a connection_t which is not a TapProducer. "
-                    "Connection logHeader is '" + tc.get()->logHeader() + "'");
-        }
-        tp->incrBackfillRemaining(num_backfill_items);
-    }
-}
-
-ssize_t TapConnMap::backfillQueueDepth(const std::string &name) {
-    ssize_t rv(-1);
-    LockHolder lh(connsLock);
-
-    connection_t tc = findByName_UNLOCKED(name);
-    if (tc.get()) {
-        TapProducer *tp = dynamic_cast<TapProducer*>(tc.get());
-        if (tp == nullptr) {
-            throw std::logic_error(
-                    "TapConnMap::backfillQueueDepth: name (which is " + name +
-                    ") refers to a connection_t which is not a TapProducer. "
-                    "Connection logHeader is '" + tc.get()->logHeader() + "'");
-        }
-        rv = tp->getBackfillQueueSize();
-    }
-
-    return rv;
-}
-
-void TapConnMap::resetReplicaChain() {
-    LockHolder lh(connsLock);
-    rel_time_t now = ep_current_time();
-    std::list<connection_t>::iterator it = all.begin();
-    for (; it != all.end(); ++it) {
-        connection_t &tc = *it;
-        TapProducer *tp = dynamic_cast<TapProducer*>(tc.get());
-        if (!(tp && (tp->isConnected() || tp->getExpiryTime() > now))) {
-            continue;
-        }
-        LOG(EXTENSION_LOG_INFO, "%s Reset the replication chain",
-            tp->logHeader());
-        // Get the list of vbuckets that each TAP producer is replicating
-        VBucketFilter vbfilter = tp->getVBucketFilter();
-        std::vector<uint16_t> vblist (vbfilter.getVBSet().begin(), vbfilter.getVBSet().end());
-        // TAP producer sends INITIAL_VBUCKET_STREAM messages to the destination to reset
-        // replica vbuckets, and then backfills items to the destination.
-        tp->scheduleBackfill(vblist);
-        notifyPausedConnection(tp, true);
-    }
-}
-
-bool TapConnMap::isBackfillCompleted(std::string &name) {
-    LockHolder lh(connsLock);
-    connection_t tc = findByName_UNLOCKED(name);
-    if (tc.get()) {
-        TapProducer *tp = dynamic_cast<TapProducer*>(tc.get());
-        if (tp) {
-            return tp->isBackfillCompleted();
-        }
-    }
-    return false;
-}
-
-void TapConnMap::addFlushEvent() {
-    LockHolder lh(connsLock);
-    std::list<connection_t>::iterator iter;
-    for (iter = all.begin(); iter != all.end(); iter++) {
-        TapProducer *tp = dynamic_cast<TapProducer*>((*iter).get());
-        if (tp && !tp->dumpQueue) {
-            tp->flush();
-        }
-    }
-}
-
-void TapConnMap::scheduleBackfill(const std::set<uint16_t> &backfillVBuckets) {
-    LockHolder lh(connsLock);
-    rel_time_t now = ep_current_time();
-    std::list<connection_t>::iterator it = all.begin();
-    for (; it != all.end(); ++it) {
-        connection_t &tc = *it;
-        TapProducer *tp = dynamic_cast<TapProducer*>(tc.get());
-        if (!(tp && (tp->isConnected() || tp->getExpiryTime() > now))) {
-            continue;
-        }
-
-        std::vector<uint16_t> vblist;
-        std::set<uint16_t>::const_iterator vb_it = backfillVBuckets.begin();
-        for (; vb_it != backfillVBuckets.end(); ++vb_it) {
-            if (tp->checkVBucketFilter(*vb_it)) {
-                vblist.push_back(*vb_it);
-            }
-        }
-        if (!vblist.empty()) {
-            tp->scheduleBackfill(vblist);
-            notifyPausedConnection(tp, true);
-        }
-    }
-}
-
-void TapConnMap::loadPrevSessionStats(const std::map<std::string, std::string> &session_stats) {
-    LockHolder lh(connsLock);
-    std::map<std::string, std::string>::const_iterator it =
-        session_stats.find("ep_force_shutdown");
-
-    if (it != session_stats.end()) {
-        if (it->second.compare("true") == 0) {
-            prevSessionStats.normalShutdown = false;
-        }
-    } else if (!session_stats.empty()) { // possible crash on the previous session.
-        prevSessionStats.normalShutdown = false;
-    }
-
-    std::string tap_prefix("eq_tapq:");
-    for (it = session_stats.begin(); it != session_stats.end(); ++it) {
-        const std::string &stat_name = it->first;
-        if (stat_name.substr(0, 8).compare(tap_prefix) == 0) {
-            if (stat_name.find("backfill_completed") != std::string::npos ||
-                stat_name.find("idle") != std::string::npos) {
-                prevSessionStats.stats[stat_name] = it->second;
-            }
-        }
-    }
-}
-
-bool TapConnMap::changeVBucketFilter(const std::string &name,
-                                     const std::vector<uint16_t> &vbuckets,
-                                     const std::map<uint16_t, uint64_t> &checkpoints) {
-    bool rv = false;
-    LockHolder lh(connsLock);
-    connection_t tc = findByName_UNLOCKED(name);
-    if (tc.get()) {
-        TapProducer *tp = dynamic_cast<TapProducer*>(tc.get());
-        if (tp && (tp->isConnected() || tp->getExpiryTime() > ep_current_time())) {
-            LOG(EXTENSION_LOG_INFO, "%s Change the vbucket filter",
-                tp->logHeader());
-            updateVBConnections(tc, vbuckets);
-            tp->setVBucketFilter(vbuckets, true);
-            tp->registerCursor(checkpoints);
-            rv = true;
-            lh.unlock();
-            notifyPausedConnection(tp, true);
-        }
-    }
-    return rv;
-}
-
-bool TapConnMap::checkConnectivity(const std::string &name) {
-    LockHolder lh(connsLock);
-    rel_time_t now = ep_current_time();
-    connection_t tc = findByName_UNLOCKED(name);
-    if (tc.get()) {
-        TapProducer *tp = dynamic_cast<TapProducer*>(tc.get());
-        if (tp && (tp->isConnected() || tp->getExpiryTime() > now)) {
-            return true;
-        }
-    }
-    return false;
-}
-
-bool TapConnMap::closeConnectionByName(const std::string &name) {
-
-    LockHolder lh(connsLock);
-    return closeConnectionByName_UNLOCKED(name);
-}
-
-bool TapConnMap::mapped(connection_t &tc) {
-    bool rv = false;
-    std::map<const void*, connection_t>::iterator it;
-    for (it = map_.begin(); it != map_.end(); ++it) {
-        if (it->second.get() == tc.get()) {
-            rv = true;
-            break;
-        }
-    }
-    return rv;
-}
-
-void TapConnMap::shutdownAllConnections() {
-    LOG(EXTENSION_LOG_NOTICE, "Shutting down tap connections!");
-
-    connNotifier_->stop();
-
-
-    LockHolder lh(connsLock);
-    std::vector<connection_t> toRelease(all.begin(), all.end());
-
-    all.clear();
-    map_.clear();
-
-    lh.unlock();
-
-    LockHolder rlh(releaseLock);
-    for (auto &ii : toRelease) {
-        LOG(EXTENSION_LOG_NOTICE, "Clean up \"%s\"", ii->getName().c_str());
-        ii->releaseReference();
-        TapProducer *tp = dynamic_cast<TapProducer*>(ii.get());
-        if (tp) {
-            tp->clearQueues();
-        }
-    }
-}
-
-void TapConnMap::disconnect(const void *cookie) {
-    LockHolder lh(connsLock);
-
-    Configuration& config = engine.getConfiguration();
-    int tapKeepAlive = static_cast<int>(config.getTapKeepalive());
-    std::map<const void*, connection_t>::iterator iter(map_.find(cookie));
-    if (iter != map_.end()) {
-        if (iter->second.get()) {
-            rel_time_t now = ep_current_time();
-            TapConsumer *tc = dynamic_cast<TapConsumer*>(iter->second.get());
-            if (tc || iter->second->doDisconnect()) {
-                iter->second->setExpiryTime(now - 1);
-                LOG(EXTENSION_LOG_WARNING, "%s disconnected",
-                    iter->second->logHeader());
-            }
-            else { // must be producer
-                iter->second->setExpiryTime(now + tapKeepAlive);
-                LOG(EXTENSION_LOG_WARNING,
-                    "%s disconnected, keep alive for %d seconds",
-                    iter->second->logHeader(), tapKeepAlive);
-            }
-            iter->second->setConnected(false);
-        }
-        else {
-            LOG(EXTENSION_LOG_WARNING,
-                "Found half-linked tap connection at: %p", cookie);
-        }
-        map_.erase(iter);
-    }
-}
-
-bool TapConnMap::closeConnectionByName_UNLOCKED(const std::string &name) {
-    bool rv = false;
-    connection_t tc = findByName_UNLOCKED(name);
-    if (tc.get()) {
-        TapProducer *tp = dynamic_cast<TapProducer*>(tc.get());
-        if (tp) {
-            LOG(EXTENSION_LOG_WARNING, "%s Connection is closed by force",
-                tp->logHeader());
-            removeTapCursors_UNLOCKED(tp);
-
-            tp->setExpiryTime(ep_current_time() - 1);
-            tp->setName(ConnHandler::getAnonName());
-            tp->setDisconnect(true);
-            tp->setPaused(true);
-            rv = true;
-        }
-    }
-    return rv;
-}
-
-void TapConnMap::getExpiredConnections_UNLOCKED(std::list<connection_t> &deadClients) {
-    rel_time_t now = ep_current_time();
-
-    std::list<connection_t>::iterator iter;
-    for (iter = all.begin(); iter != all.end();) {
-        connection_t &tc = *iter;
-        if (tc->isConnected()) {
-            ++iter;
-            continue;
-        }
-
-        TapProducer *tp = dynamic_cast<TapProducer*>(tc.get());
-
-        bool is_dead = false;
-        if (tc->getExpiryTime() <= now && !mapped(tc)) {
-            if (tp) {
-                if (!tp->isSuspended()) {
-                    deadClients.push_back(tc);
-                    removeTapCursors_UNLOCKED(tp);
-                    iter = all.erase(iter);
-                    is_dead = true;
-                }
-            } else {
-                deadClients.push_back(tc);
-                iter = all.erase(iter);
-                is_dead = true;
-            }
-        }
-
-        if (!is_dead) {
-            ++iter;
-        }
-    }
-}
-
-void TapConnMap::removeTapCursors_UNLOCKED(TapProducer *tp) {
-    // Remove all the checkpoint cursors belonging to the TAP connection.
-    if (tp) {
-        const VBucketMap &vbuckets = engine.getEpStore()->getVBuckets();
-        // Remove all the cursors belonging to the TAP connection to be purged.
-        for (VBucketMap::id_type vbid = 0; vbid < vbuckets.getSize(); ++vbid) {
-            RCPtr<VBucket> vb = vbuckets.getBucket(vbid);
-            if (!vb) {
-                continue;
-            }
-            if (tp->vbucketFilter(vbid)) {
-                LOG(EXTENSION_LOG_INFO,
-                    "%s Remove the TAP cursor from vbucket %d",
-                    tp->logHeader(), vbid);
-                vb->checkpointManager.removeCursor(tp->getName());
-            }
-        }
-    }
-}
-
-void CompleteBackfillTapOperation::perform(TapProducer *tc, void *) {
-    tc->completeBackfill();
-}
-
-void CompleteDiskBackfillTapOperation::perform(TapProducer *tc, void *) {
-    tc->completeDiskBackfill();
-}
-
-void ScheduleDiskBackfillTapOperation::perform(TapProducer *tc, void *) {
-    tc->scheduleDiskBackfill();
-}
-
-void CompletedBGFetchTapOperation::perform(TapProducer *tc, Item *arg) {
-    if (connToken != tc->getConnectionToken() && !tc->isReconnected()) {
-        delete arg;
-        return;
-    }
-    tc->completeBGFetchJob(arg, vbid, implicitEnqueue);
-}
-
-bool TAPSessionStats::wasReplicationCompleted(const std::string &name) const {
-    bool rv = true;
-
-    std::string backfill_stat(name + ":backfill_completed");
-    std::map<std::string, std::string>::const_iterator it = stats.find(backfill_stat);
-    if (it != stats.end() && (it->second == "false" || !normalShutdown)) {
-        rv = false;
-    }
-    std::string idle_stat(name + ":idle");
-    it = stats.find(idle_stat);
-    if (it != stats.end() && (it->second == "false" || !normalShutdown)) {
-        rv = false;
-    }
-
-    return rv;
-}
-
-void TAPSessionStats::clearStats(const std::string &name) {
-    std::string backfill_stat(name + ":backfill_completed");
-    stats.erase(backfill_stat);
-    std::string idle_stat(name + ":idle");
-    stats.erase(idle_stat);
-}
-
-DcpConnMap::DcpConnMap(EventuallyPersistentEngine &e)
-    : ConnMap(e),
-      aggrDcpConsumerBufferSize(0) {
-    numActiveSnoozingBackfills = 0;
-    updateMaxActiveSnoozingBackfills(engine.getEpStats().getMaxDataSize());
-    minCompressionRatioForProducer.store(
-                    engine.getConfiguration().getDcpMinCompressionRatio());
-}
-
-DcpConsumer *DcpConnMap::newConsumer(const void* cookie,
-                                     const std::string &name)
-{
-    LockHolder lh(connsLock);
-
-    std::string conn_name("eq_dcpq:");
-    conn_name.append(name);
-
-    for (const auto conn: all) {
-        if (conn->getName() == conn_name) {
-            LOG(EXTENSION_LOG_WARNING,
-                "Failed to create Dcp Consumer because connection of the "
-                "same name (%s) already exists", conn_name.c_str());
-            return nullptr;
-        }
-    }
-
-    if (map_.count(cookie) != 0) {
-        LOG(EXTENSION_LOG_WARNING,
-            "Failed to create Dcp Consumer because connection "
-            "(%p) already exists", cookie);
-        return nullptr;
-    }
-
-    DcpConsumer *dcp = new DcpConsumer(engine, cookie, conn_name);
-    connection_t dc(dcp);
-    LOG(EXTENSION_LOG_INFO, "%s Connection created", dc->logHeader());
-    all.push_back(dc);
-    map_[cookie] = dc;
-    return dcp;
-
-}
-
-bool DcpConnMap::isPassiveStreamConnected_UNLOCKED(uint16_t vbucket) {
-    std::list<connection_t>::iterator it;
-    for(it = all.begin(); it != all.end(); it++) {
-        DcpConsumer* dcpConsumer = dynamic_cast<DcpConsumer*>(it->get());
-        if (dcpConsumer && dcpConsumer->isStreamPresent(vbucket)) {
-                LOG(EXTENSION_LOG_DEBUG, "(vb %d) A DCP passive stream "
-                    "is already exists for the vbucket in connection: %s",
-                    vbucket, dcpConsumer->logHeader());
-                return true;
-        }
-    }
-    return false;
-}
-
-ENGINE_ERROR_CODE DcpConnMap::addPassiveStream(ConnHandler& conn,
-                                               uint32_t opaque,
-                                               uint16_t vbucket,
-                                               uint32_t flags)
-{
-    LockHolder lh(connsLock);
-    /* Check if a stream (passive) for the vbucket is already present */
-    if (isPassiveStreamConnected_UNLOCKED(vbucket)) {
-        LOG(EXTENSION_LOG_WARNING, "%s (vb %d) Failing to add passive stream, "
-            "as one already exists for the vbucket!",
-            conn.logHeader(), vbucket);
-        return ENGINE_KEY_EEXISTS;
-    }
-
-    return conn.addStream(opaque, vbucket, flags);
-}
-
-DcpProducer *DcpConnMap::newProducer(const void* cookie,
-                                     const std::string &name,
-                                     bool notifyOnly)
-{
-    LockHolder lh(connsLock);
-
-    std::string conn_name("eq_dcpq:");
-    conn_name.append(name);
-
-    for (const auto conn: all) {
-        if (conn->getName() == conn_name) {
-            LOG(EXTENSION_LOG_WARNING,
-                "Failed to create Dcp Producer because connection of the "
-                "same name (%s) already exists", conn_name.c_str());
-            return nullptr;
-        }
-    }
-
-    if (map_.count(cookie) != 0) {
-        LOG(EXTENSION_LOG_WARNING,
-            "Failed to create Dcp Producer because connection "
-            "(%p) already exists", cookie);
-        return nullptr;
-    }
-
-    DcpProducer *dcp = new DcpProducer(engine, cookie, conn_name, notifyOnly);
-    LOG(EXTENSION_LOG_INFO, "%s Connection created", dcp->logHeader());
-    all.push_back(connection_t(dcp));
-    map_[cookie] = dcp;
-
-    return dcp;
-}
-
-void DcpConnMap::shutdownAllConnections() {
-    LOG(EXTENSION_LOG_NOTICE, "Shutting down dcp connections!");
-
-    connNotifier_->stop();
-
-    {
-        LockHolder lh(connsLock);
-        closeAllStreams_UNLOCKED();
-        cancelAllTasks_UNLOCKED();
-    }
-}
-
-void DcpConnMap::vbucketStateChanged(uint16_t vbucket, vbucket_state_t state,
-                                     bool closeInboundStreams) {
-    LockHolder lh(connsLock);
-    std::map<const void*, connection_t>::iterator itr = map_.begin();
-    for (; itr != map_.end(); ++itr) {
-        DcpProducer* producer = dynamic_cast<DcpProducer*> (itr->second.get());
-        if (producer) {
-            producer->vbucketStateChanged(vbucket, state);
-        } else if (closeInboundStreams) {
-            static_cast<DcpConsumer*>(itr->second.get())->vbucketStateChanged(
-                                                                vbucket, state);
-        }
-    }
-}
-
-bool DcpConnMap::closeSlowStream(uint16_t vbid,
-                                 const std::string &name) {
-    size_t lock_num = vbid % vbConnLockNum;
-    SpinLockHolder lh(&vbConnLocks[lock_num]);
-    std::list<connection_t> &vb_conns = vbConns[vbid];
-
-    std::list<connection_t>::iterator itr = vb_conns.begin();
-    for (; itr != vb_conns.end(); ++itr) {
-        DcpProducer* producer = static_cast<DcpProducer*> ((*itr).get());
-        if (producer && producer->closeSlowStream(vbid, name)) {
-            return true;
-        }
-    }
-    return false;
-}
-
-void DcpConnMap::closeAllStreams_UNLOCKED() {
-    std::map<const void*, connection_t>::iterator itr = map_.begin();
-    for (; itr != map_.end(); ++itr) {
-        DcpProducer* producer = dynamic_cast<DcpProducer*> (itr->second.get());
-        if (producer) {
-            producer->closeAllStreams();
-            producer->clearCheckpointProcessorTaskQueues();
-        } else {
-            static_cast<DcpConsumer*>(itr->second.get())->closeAllStreams();
-        }
-    }
-}
-
-void DcpConnMap::cancelAllTasks_UNLOCKED() {
-    std::map<const void*, connection_t>::iterator itr = map_.begin();
-    for (; itr != map_.end(); ++itr) {
-        DcpConsumer* consumer = dynamic_cast<DcpConsumer*> (itr->second.get());
-        if (consumer) {
-            consumer->cancelTask();
-        }
-    }
-}
-
-void DcpConnMap::disconnect(const void *cookie) {
-    LockHolder lh(connsLock);
-    disconnect_UNLOCKED(cookie);
-}
-
-void DcpConnMap::disconnect_UNLOCKED(const void *cookie) {
-    std::list<connection_t>::iterator iter;
-    for (iter = all.begin(); iter != all.end(); ++iter) {
-        if ((*iter)->getCookie() == cookie) {
-            (*iter)->setDisconnect(true);
-            all.erase(iter);
-            break;
-        }
-    }
-
-    std::map<const void*, connection_t>::iterator itr(map_.find(cookie));
-    if (itr != map_.end()) {
-        connection_t conn = itr->second;
-        if (conn.get()) {
-            LOG(EXTENSION_LOG_INFO, "%s Removing connection",
-                conn->logHeader());
-            map_.erase(itr);
-        }
-
-        DcpProducer* producer = dynamic_cast<DcpProducer*> (conn.get());
-        if (producer) {
-            producer->closeAllStreams();
-            producer->clearCheckpointProcessorTaskQueues();
-        } else {
-            // Cancel consumer's processer task before closing all streams
-            static_cast<DcpConsumer*>(conn.get())->cancelTask();
-            static_cast<DcpConsumer*>(conn.get())->closeAllStreams();
-        }
-
-        deadConnections.push_back(conn);
-    }
-}
-
-void DcpConnMap::manageConnections() {
-    std::list<connection_t> release;
-
-    LockHolder lh(connsLock);
-    while (!deadConnections.empty()) {
-        connection_t conn = deadConnections.front();
-        release.push_back(conn);
-        deadConnections.pop_front();
-    }
-
-    const int maxIdleTime = 5;
-    rel_time_t now = ep_current_time();
-
-    // Collect the list of connections that need to be signaled.
-    std::list<connection_t> toNotify;
-    std::map<const void*, connection_t>::iterator iter;
-    for (iter = map_.begin(); iter != map_.end(); ++iter) {
-        connection_t conn = iter->second;
-        Notifiable *tp = dynamic_cast<Notifiable*>(conn.get());
-        if (tp && (tp->isPaused() || conn->doDisconnect()) &&
-            conn->isReserved()) {
-            if (!tp->sentNotify() ||
-                (conn->getLastWalkTime() + maxIdleTime < now)) {
-                toNotify.push_back(iter->second);
-            }
-        }
-    }
-
-    lh.unlock();
-
-    LockHolder rlh(releaseLock);
-    std::list<connection_t>::iterator it;
-    for (it = toNotify.begin(); it != toNotify.end(); ++it) {
-        Notifiable *tp =
-            static_cast<Notifiable*>(static_cast<Producer*>((*it).get()));
-        if (tp && (*it)->isReserved()) {
-            engine.notifyIOComplete((*it)->getCookie(), ENGINE_SUCCESS);
-            tp->setNotifySent(true);
-        }
-    }
-
-    while (!release.empty()) {
-        connection_t conn = release.front();
-        conn->releaseReference();
-        release.pop_front();
-        removeVBConnections(conn);
-    }
-}
-
-void DcpConnMap::removeVBConnections(connection_t &conn) {
-    Producer *tp = dynamic_cast<Producer*>(conn.get());
-    if (!tp) {
-        return;
-    }
-
-    DcpProducer *prod = static_cast<DcpProducer*>(tp);
-    for (const auto vbid: prod->getVBVector()) {
-        size_t lock_num = vbid % vbConnLockNum;
-        SpinLockHolder lh (&vbConnLocks[lock_num]);
-        std::list<connection_t> &vb_conns = vbConns[vbid];
-        std::list<connection_t>::iterator itr = vb_conns.begin();
-        for (; itr != vb_conns.end(); ++itr) {
-            if (conn->getCookie() == (*itr)->getCookie()) {
-                vb_conns.erase(itr);
-                break;
-            }
-        }
-    }
-}
-
-void DcpConnMap::notifyVBConnections(uint16_t vbid, uint64_t bySeqno) {
-    size_t lock_num = vbid % vbConnLockNum;
-    SpinLockHolder lh(&vbConnLocks[lock_num]);
-
-    std::list<connection_t> &conns = vbConns[vbid];
-    std::list<connection_t>::iterator it = conns.begin();
-    for (; it != conns.end(); ++it) {
-        DcpProducer *conn = static_cast<DcpProducer*>((*it).get());
-        conn->notifySeqnoAvailable(vbid, bySeqno);
-    }
-}
-
-void DcpConnMap::notifyBackfillManagerTasks() {
-    LockHolder lh(connsLock);
-    std::map<const void*, connection_t>::iterator itr = map_.begin();
-    for (; itr != map_.end(); ++itr) {
-        DcpProducer* producer = dynamic_cast<DcpProducer*> (itr->second.get());
-        if (producer) {
-            producer->notifyBackfillManager();
-        }
-    }
-}
-
-bool DcpConnMap::canAddBackfillToActiveQ()
-{
-    SpinLockHolder lh(&numBackfillsLock);
-    if (numActiveSnoozingBackfills < maxActiveSnoozingBackfills) {
-        ++numActiveSnoozingBackfills;
-        return true;
-    }
-    return false;
-}
-
-void DcpConnMap::decrNumActiveSnoozingBackfills()
-{
-    SpinLockHolder lh(&numBackfillsLock);
-    if (numActiveSnoozingBackfills > 0) {
-        --numActiveSnoozingBackfills;
-    } else {
-        LOG(EXTENSION_LOG_WARNING, "ActiveSnoozingBackfills already zero!!!");
-    }
-}
-
-void DcpConnMap::updateMaxActiveSnoozingBackfills(size_t maxDataSize)
-{
-    double numBackfillsMemThresholdPercent =
-                         static_cast<double>(numBackfillsMemThreshold)/100;
-    size_t max = maxDataSize * numBackfillsMemThresholdPercent / dbFileMem;
-    /* We must have atleast one active/snoozing backfill */
-    SpinLockHolder lh(&numBackfillsLock);
-    maxActiveSnoozingBackfills =
-        std::max(static_cast<size_t>(1),
-                 std::min(max, static_cast<size_t>(numBackfillsThreshold)));
-    LOG(EXTENSION_LOG_DEBUG, "Max active snoozing backfills set to %d",
-        maxActiveSnoozingBackfills);
-}
-
-void DcpConnMap::addStats(ADD_STAT add_stat, const void *c)
-{
-    LockHolder lh(connsLock);
-    add_casted_stat("ep_dcp_dead_conn_count", deadConnections.size(), add_stat,
-                    c);
-}
-
-void DcpConnMap::updateMinCompressionRatioForProducers(float value) {
-    minCompressionRatioForProducer.store(value);
-}
-
-float DcpConnMap::getMinCompressionRatio() {
-    return minCompressionRatioForProducer.load();
->>>>>>> e34133ae
 }