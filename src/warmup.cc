--- conflicted
+++ resolved
@@ -377,15 +377,9 @@
             if (store->mutationLog.reset()) {
                 setReconstructLog(true);
             }
-<<<<<<< HEAD
         } catch (MutationLog::ReadException &e) {
-            getLogger()->log(EXTENSION_LOG_WARNING, NULL,
-                             "Failed to reset mutation log:  %s", e.what());
-=======
-        } catch (MutationLog::ReadException e) {
             LOG(EXTENSION_LOG_WARNING, "Failed to reset mutation log:  %s",
                 e.what());
->>>>>>> 76a92cb3
         }
 
         LOG(EXTENSION_LOG_WARNING,
