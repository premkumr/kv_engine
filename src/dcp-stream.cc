/* -*- Mode: C++; tab-width: 4; c-basic-offset: 4; indent-tabs-mode: nil -*- */
/*
 *     Copyright 2013 Couchbase, Inc
 *
 *   Licensed under the Apache License, Version 2.0 (the "License");
 *   you may not use this file except in compliance with the License.
 *   You may obtain a copy of the License at
 *
 *       http://www.apache.org/licenses/LICENSE-2.0
 *
 *   Unless required by applicable law or agreed to in writing, software
 *   distributed under the License is distributed on an "AS IS" BASIS,
 *   WITHOUT WARRANTIES OR CONDITIONS OF ANY KIND, either express or implied.
 *   See the License for the specific language governing permissions and
 *   limitations under the License.
 */

#include "config.h"

#include "ep_engine.h"
#include "failover-table.h"
#include "kvstore.h"
#include "statwriter.h"
#include "dcp-backfill-manager.h"
#include "dcp-backfill.h"
#include "dcp-consumer.h"
#include "dcp-producer.h"
#include "dcp-response.h"
#include "dcp-stream.h"

static const char* snapshotTypeToString(snapshot_type_t type) {
    static const char * const snapshotTypes[] = { "none", "disk", "memory" };
    cb_assert(type >= none && type <= memory);
    return snapshotTypes[type];
}

const uint64_t Stream::dcpMaxSeqno = std::numeric_limits<uint64_t>::max();
const size_t PassiveStream::batchSize = 10;

<<<<<<< HEAD
=======
class SnapshotMarkerCallback : public Callback<SeqnoRange> {
public:
    SnapshotMarkerCallback(stream_t s)
        : stream(s) {
        cb_assert(s->getType() == STREAM_ACTIVE);
    }

    void callback(SeqnoRange &range) {
        uint64_t st = range.getStartSeqno();
        uint64_t en = range.getEndSeqno();
        static_cast<ActiveStream*>(stream.get())->markDiskSnapshot(st, en);
    }

private:
    stream_t stream;
};

class CacheCallback : public Callback<CacheLookup> {
public:
    CacheCallback(EventuallyPersistentEngine* e, stream_t &s)
        : engine_(e), stream_(s) {
        Stream *str = stream_.get();
        if (str) {
            cb_assert(str->getType() == STREAM_ACTIVE);
        }
    }

    void callback(CacheLookup &lookup);

private:
    EventuallyPersistentEngine* engine_;
    stream_t stream_;
};

void CacheCallback::callback(CacheLookup &lookup) {
    RCPtr<VBucket> vb = engine_->getEpStore()->getVBucket(lookup.getVBucketId());
    if (!vb) {
        setStatus(ENGINE_SUCCESS);
        return;
    }

    int bucket_num(0);
    LockHolder lh = vb->ht.getLockedBucket(lookup.getKey(), &bucket_num);
    StoredValue *v = vb->ht.unlocked_find(lookup.getKey(), bucket_num, false, false);
    if (v && v->isResident() && v->getBySeqno() == lookup.getBySeqno()) {
        Item* it = v->toItem(false, lookup.getVBucketId());
        lh.unlock();
        static_cast<ActiveStream*>(stream_.get())->backfillReceived(it);
        setStatus(ENGINE_KEY_EEXISTS);
    } else {
        setStatus(ENGINE_SUCCESS);
    }
}

class DiskCallback : public Callback<GetValue> {
public:
    DiskCallback(stream_t &s)
        : stream_(s) {
        Stream *str = stream_.get();
        if (str) {
            cb_assert(str->getType() == STREAM_ACTIVE);
        }
    }

    void callback(GetValue &val) {
        cb_assert(val.getValue());
        ActiveStream* active_stream = static_cast<ActiveStream*>(stream_.get());
        active_stream->backfillReceived(val.getValue());
    }

private:
    stream_t stream_;
};

class DCPBackfill : public GlobalTask {
public:
    DCPBackfill(EventuallyPersistentEngine* e, stream_t s,
                uint64_t start_seqno, uint64_t end_seqno, const Priority &p,
                double sleeptime = 0, bool shutdown = false)
        : GlobalTask(e, p, sleeptime, shutdown), engine(e), stream(s),
          startSeqno(start_seqno), endSeqno(end_seqno) {
        cb_assert(stream->getType() == STREAM_ACTIVE);
    }

    bool run();

    std::string getDescription();

private:
    EventuallyPersistentEngine *engine;
    stream_t                    stream;
    uint64_t                    startSeqno;
    uint64_t                    endSeqno;
};

bool DCPBackfill::run() {
    uint16_t vbid = stream->getVBucket();

    if (engine->getEpStore()->isMemoryUsageTooHigh()) {
        LOG(EXTENSION_LOG_WARNING, "VBucket %d dcp backfill task temporarily "
                "suspended  because the current memory usage is too high",
                vbid);
        snooze(DCP_BACKFILL_SLEEP_TIME);
        return true;
    }

    uint64_t lastPersistedSeqno =
        engine->getEpStore()->getLastPersistedSeqno(vbid);
    uint64_t diskSeqno =
        engine->getEpStore()->getRWUnderlying(vbid)->getLastPersistedSeqno(vbid);

    if (lastPersistedSeqno < endSeqno) {
        LOG(EXTENSION_LOG_WARNING, "%s (vb %d) Rescheduling backfill "
            "because backfill up to seqno %llu is needed but only up to "
            "%llu is persisted (disk %llu)",
            static_cast<ActiveStream*>(stream.get())->logHeader(), vbid,
            endSeqno, lastPersistedSeqno, diskSeqno);
        snooze(DCP_BACKFILL_SLEEP_TIME);
        return true;
    }

    KVStore* kvstore = engine->getEpStore()->getROUnderlying(vbid);
    size_t numItems = kvstore->getNumItems(vbid, startSeqno,
                                           std::numeric_limits<uint64_t>::max());
    static_cast<ActiveStream*>(stream.get())->incrBackfillRemaining(numItems);

    shared_ptr<Callback<GetValue> > cb(new DiskCallback(stream));
    shared_ptr<Callback<CacheLookup> > cl(new CacheCallback(engine, stream));
    shared_ptr<Callback<SeqnoRange> > sr(new SnapshotMarkerCallback(stream));
    kvstore->dump(vbid, startSeqno, cb, cl, sr);

    static_cast<ActiveStream*>(stream.get())->completeBackfill();

    LOG(EXTENSION_LOG_WARNING, "%s (vb %" PRIu16 ") "
        "Backfill task (%" PRIu64 " to %" PRIu64 ") "
        "finished. disk seqno %" PRIu64 " memory seqno %" PRIu64 "",
        static_cast<ActiveStream*>(stream.get())->logHeader(), vbid,
        startSeqno, endSeqno, diskSeqno, lastPersistedSeqno);

    return false;
}

std::string DCPBackfill::getDescription() {
    std::stringstream ss;
    ss << "DCP backfill for vbucket " << stream->getVBucket();
    return ss.str();
}

>>>>>>> 87869fd3
Stream::Stream(const std::string &name, uint32_t flags, uint32_t opaque,
               uint16_t vb, uint64_t start_seqno, uint64_t end_seqno,
               uint64_t vb_uuid, uint64_t snap_start_seqno,
               uint64_t snap_end_seqno)
    : name_(name), flags_(flags), opaque_(opaque), vb_(vb),
      start_seqno_(start_seqno), end_seqno_(end_seqno), vb_uuid_(vb_uuid),
      snap_start_seqno_(snap_start_seqno),
      snap_end_seqno_(snap_end_seqno),
      state_(STREAM_PENDING), itemsReady(false), readyQueueMemory(0) {
}

void Stream::clear_UNLOCKED() {
    while (!readyQ.empty()) {
        DcpResponse* resp = readyQ.front();
        popFromReadyQ();
        delete resp;
    }
}

void Stream::pushToReadyQ(DcpResponse* resp)
{
    if (resp) {
        readyQ.push(resp);
        readyQueueMemory += resp->getMessageSize();
    }
}

void Stream::popFromReadyQ(void)
{
    if (!readyQ.empty()) {
        uint32_t respSize = readyQ.front()->getMessageSize();
        readyQ.pop();
        /* Decrement the readyQ size */
        if ((readyQueueMemory - respSize) <= readyQueueMemory) {
            readyQueueMemory -= respSize;
        } else {
            LOG(EXTENSION_LOG_DEBUG, "readyQ size for stream %s (vb %d)"
                "underflow, likely wrong stat calculation! curr size: %llu;"
                "new size: %d", name_.c_str(), getVBucket(), readyQueueMemory,
                respSize);
            readyQueueMemory = 0;
        }
    }
}

uint64_t Stream::getReadyQueueMemory() {
    return readyQueueMemory;
}

const char * Stream::stateName(stream_state_t st) const {
    static const char * const stateNames[] = {
        "pending", "backfilling", "in-memory", "takeover-send", "takeover-wait",
        "reading", "dead"
    };
    cb_assert(st >= STREAM_PENDING && st <= STREAM_DEAD);
    return stateNames[st];
}

void Stream::addStats(ADD_STAT add_stat, const void *c) {
    const int bsize = 1024;
    char buffer[bsize];
    snprintf(buffer, bsize, "%s:stream_%d_flags", name_.c_str(), vb_);
    add_casted_stat(buffer, flags_, add_stat, c);
    snprintf(buffer, bsize, "%s:stream_%d_opaque", name_.c_str(), vb_);
    add_casted_stat(buffer, opaque_, add_stat, c);
    snprintf(buffer, bsize, "%s:stream_%d_start_seqno", name_.c_str(), vb_);
    add_casted_stat(buffer, start_seqno_, add_stat, c);
    snprintf(buffer, bsize, "%s:stream_%d_end_seqno", name_.c_str(), vb_);
    add_casted_stat(buffer, end_seqno_, add_stat, c);
    snprintf(buffer, bsize, "%s:stream_%d_vb_uuid", name_.c_str(), vb_);
    add_casted_stat(buffer, vb_uuid_, add_stat, c);
    snprintf(buffer, bsize, "%s:stream_%d_snap_start_seqno", name_.c_str(), vb_);
    add_casted_stat(buffer, snap_start_seqno_, add_stat, c);
    snprintf(buffer, bsize, "%s:stream_%d_snap_end_seqno", name_.c_str(), vb_);
    add_casted_stat(buffer, snap_end_seqno_, add_stat, c);
    snprintf(buffer, bsize, "%s:stream_%d_state", name_.c_str(), vb_);
    add_casted_stat(buffer, stateName(state_), add_stat, c);
}

<<<<<<< HEAD
ActiveStream::ActiveStream(EventuallyPersistentEngine* e, dcp_producer_t p,
=======
ActiveStream::ActiveStream(EventuallyPersistentEngine* e, DcpProducer& p,
>>>>>>> 87869fd3
                           const std::string &n, uint32_t flags,
                           uint32_t opaque, uint16_t vb, uint64_t st_seqno,
                           uint64_t en_seqno, uint64_t vb_uuid,
                           uint64_t snap_start_seqno, uint64_t snap_end_seqno)
    :  Stream(n, flags, opaque, vb, st_seqno, en_seqno, vb_uuid,
              snap_start_seqno, snap_end_seqno),
       lastReadSeqno(st_seqno), lastSentSeqno(st_seqno), curChkSeqno(st_seqno),
       takeoverState(vbucket_state_pending), backfillRemaining(0),
       itemsFromMemoryPhase(0), firstMarkerSent(false), waitForSnapshot(0),
       engine(e), producer(p), isBackfillTaskRunning(false) {

    const char* type = "";
    if (flags_ & DCP_ADD_STREAM_FLAG_TAKEOVER) {
        type = "takeover ";
        end_seqno_ = dcpMaxSeqno;
    }

    if (start_seqno_ >= end_seqno_) {
        endStream(END_STREAM_OK);
        itemsReady.store(true);
    }

    backfillItems.memory = 0;
    backfillItems.disk = 0;
    backfillItems.sent = 0;

    type_ = STREAM_ACTIVE;

    bufferedBackfill.bytes = 0;
    bufferedBackfill.items = 0;

    LOG(EXTENSION_LOG_WARNING, "%s (vb %d) %sstream created with start seqno "
        "%llu and end seqno %llu", producer.logHeader(), vb, type, st_seqno,
        en_seqno);
}

ActiveStream::~ActiveStream() {
    LockHolder lh(streamMutex);
    transitionState(STREAM_DEAD);
    clear_UNLOCKED();
    producer->getBackfillManager()->bytesSent(bufferedBackfill.bytes);
    bufferedBackfill.bytes = 0;
    bufferedBackfill.items = 0;
}

DcpResponse* ActiveStream::next() {
    LockHolder lh(streamMutex);

    stream_state_t initState = state_;

    DcpResponse* response = NULL;

    switch (state_) {
        case STREAM_PENDING:
            break;
        case STREAM_BACKFILLING:
            response = backfillPhase();
            break;
        case STREAM_IN_MEMORY:
            response = inMemoryPhase();
            break;
        case STREAM_TAKEOVER_SEND:
            response = takeoverSendPhase();
            break;
        case STREAM_TAKEOVER_WAIT:
            response = takeoverWaitPhase();
            break;
        case STREAM_DEAD:
            response = deadPhase();
            break;
        default:
            LOG(EXTENSION_LOG_WARNING, "%s (vb %d) Invalid state '%s'",
                producer.logHeader(), vb_, stateName(state_));
            abort();
    }

    if (state_ != STREAM_DEAD && initState != state_ && !response) {
        lh.unlock();
        return next();
    }

    itemsReady.store(response ? true : false);
    return response;
}

void ActiveStream::markDiskSnapshot(uint64_t startSeqno, uint64_t endSeqno) {
    LockHolder lh(streamMutex);
    if (state_ != STREAM_BACKFILLING) {
        return;
    }

    startSeqno = std::min(snap_start_seqno_, startSeqno);
    firstMarkerSent = true;

    LOG(EXTENSION_LOG_WARNING, "%s (vb %d) Sending disk snapshot with start "
        "seqno %llu and end seqno %llu", producer.logHeader(), vb_, startSeqno,
        endSeqno);
    pushToReadyQ(new SnapshotMarker(opaque_, vb_, startSeqno, endSeqno,
                                   MARKER_FLAG_DISK));
    RCPtr<VBucket> vb = engine->getVBucket(vb_);
    if (!vb) {
        endStream(END_STREAM_STATE);
    } else {
        if (endSeqno > end_seqno_) {
            endSeqno = end_seqno_;
        }
        // Only re-register the cursor if we still need to get memory snapshots
        CursorRegResult result =
            vb->checkpointManager.registerCursorBySeqno(name_, endSeqno);
        curChkSeqno = result.first;
    }

    lh.unlock();
    bool inverse = false;
    if (itemsReady.compare_exchange_strong(inverse, true)) {
        producer.notifyStreamReady(vb_, false);
    }
}

bool ActiveStream::backfillReceived(Item* itm, backfill_source_t backfill_source) {
    LockHolder lh(streamMutex);
    if (state_ == STREAM_BACKFILLING) {
        if (!producer->getBackfillManager()->bytesRead(itm->size())) {
            delete itm;
            return false;
        }

        bufferedBackfill.bytes.fetch_add(itm->size());
        bufferedBackfill.items++;

        pushToReadyQ(new MutationResponse(itm, opaque_,
                          prepareExtendedMetaData(itm->getVBucketId(),
                                                  itm->getConflictResMode())));
        lastReadSeqno = itm->getBySeqno();
        lh.unlock();
        bool inverse = false;
        if (itemsReady.compare_exchange_strong(inverse, true)) {
            producer.notifyStreamReady(vb_, false);
        }

        if (backfill_source == BACKFILL_FROM_MEMORY) {
            backfillItems.memory++;
        } else {
            backfillItems.disk++;
        }
    } else {
        delete itm;
    }

    return true;
}

void ActiveStream::completeBackfill() {
    {
        LockHolder lh(streamMutex);
        LOG(EXTENSION_LOG_WARNING, "%s (vb %d) Backfill complete, %d items read"
<<<<<<< HEAD
            " from disk %d from memory, last seqno read: %llu",
            producer->logHeader(), vb_, backfillItems.disk.load(),
            backfillItems.memory.load(), lastReadSeqno);
=======
            " from disk, last seqno read: %ld", producer.logHeader(), vb_,
            itemsFromBackfill, lastReadSeqno);
    }
>>>>>>> 87869fd3

    isBackfillTaskRunning.store(false);
    bool inverse = false;
    if (itemsReady.compare_exchange_strong(inverse, true)) {
        producer.notifyStreamReady(vb_, false);
    }
}

void ActiveStream::snapshotMarkerAckReceived() {
    bool inverse = false;
    if (--waitForSnapshot == 0 &&
        itemsReady.compare_exchange_strong(inverse, true)) {
        producer.notifyStreamReady(vb_, true);
    }
}

void ActiveStream::setVBucketStateAckRecieved() {
    LockHolder lh(streamMutex);
    if (state_ == STREAM_TAKEOVER_WAIT) {
        if (takeoverState == vbucket_state_pending) {
            RCPtr<VBucket> vbucket = engine->getVBucket(vb_);
            engine->getEpStore()->setVBucketState(vb_, vbucket_state_dead,
                                                  false, false);
            takeoverState = vbucket_state_active;
            transitionState(STREAM_TAKEOVER_SEND);
            LOG(EXTENSION_LOG_INFO, "%s (vb %d) Receive ack for set vbucket "
                "state to pending message", producer.logHeader(), vb_);
        } else {
            LOG(EXTENSION_LOG_INFO, "%s (vb %d) Receive ack for set vbucket "
                "state to active message", producer.logHeader(), vb_);
            endStream(END_STREAM_OK);
        }

        lh.unlock();
        bool inverse = false;
        if (itemsReady.compare_exchange_strong(inverse, true)) {
            producer.notifyStreamReady(vb_, true);
        }
    } else {
        LOG(EXTENSION_LOG_WARNING, "%s (vb %d) Unexpected ack for set vbucket "
            "op on stream '%s' state '%s'", producer.logHeader(), vb_,
            name_.c_str(), stateName(state_));
    }
}

DcpResponse* ActiveStream::backfillPhase() {
    DcpResponse* resp = nextQueuedItem();

    if (resp && (resp->getEvent() == DCP_MUTATION ||
         resp->getEvent() == DCP_DELETION ||
         resp->getEvent() == DCP_EXPIRATION)) {
        MutationResponse* m = static_cast<MutationResponse*>(resp);
        producer->getBackfillManager()->bytesSent(m->getItem()->size());
        bufferedBackfill.bytes.fetch_sub(m->getItem()->size());
        bufferedBackfill.items--;
        if (backfillRemaining > 0) {
            backfillRemaining--;
        }
    }

    if (!isBackfillTaskRunning && readyQ.empty()) {
        backfillRemaining = 0;
        if (lastReadSeqno >= end_seqno_) {
            endStream(END_STREAM_OK);
        } else if (flags_ & DCP_ADD_STREAM_FLAG_TAKEOVER) {
            transitionState(STREAM_TAKEOVER_SEND);
        } else if (flags_ & DCP_ADD_STREAM_FLAG_DISKONLY) {
            endStream(END_STREAM_OK);
        } else {
            transitionState(STREAM_IN_MEMORY);
        }

        if (!resp) {
            resp = nextQueuedItem();
        }
    }

    return resp;
}

DcpResponse* ActiveStream::inMemoryPhase() {
    if (!readyQ.empty()) {
        return nextQueuedItem();
    }

    if (lastSentSeqno >= end_seqno_) {
        endStream(END_STREAM_OK);
    } else {
        nextCheckpointItem();
    }

    return nextQueuedItem();
}

DcpResponse* ActiveStream::takeoverSendPhase() {
    if (!readyQ.empty()) {
        return nextQueuedItem();
    } else {
        nextCheckpointItem();
        if (!readyQ.empty()) {
            return nextQueuedItem();
        }
    }

    if (waitForSnapshot != 0) {
        return NULL;
    }
    DcpResponse* resp = NULL;
    if (producer.bufferLogInsert(SetVBucketState::baseMsgBytes)) {
        resp = new SetVBucketState(opaque_, vb_, takeoverState);
        transitionState(STREAM_TAKEOVER_WAIT);
    }
    return resp;
}

DcpResponse* ActiveStream::takeoverWaitPhase() {
    return nextQueuedItem();
}

DcpResponse* ActiveStream::deadPhase() {
    return nextQueuedItem();
}

void ActiveStream::addStats(ADD_STAT add_stat, const void *c) {
    Stream::addStats(add_stat, c);

    const int bsize = 1024;
    char buffer[bsize];
    snprintf(buffer, bsize, "%s:stream_%d_backfill_disk_items",
             name_.c_str(), vb_);
    add_casted_stat(buffer, backfillItems.disk, add_stat, c);
    snprintf(buffer, bsize, "%s:stream_%d_backfill_mem_items",
             name_.c_str(), vb_);
    add_casted_stat(buffer, backfillItems.memory, add_stat, c);
    snprintf(buffer, bsize, "%s:stream_%d_backfill_sent", name_.c_str(), vb_);
    add_casted_stat(buffer, backfillItems.sent, add_stat, c);
    snprintf(buffer, bsize, "%s:stream_%d_memory_phase", name_.c_str(), vb_);
    add_casted_stat(buffer, itemsFromMemoryPhase, add_stat, c);
    snprintf(buffer, bsize, "%s:stream_%d_last_sent_seqno", name_.c_str(), vb_);
    add_casted_stat(buffer, lastSentSeqno, add_stat, c);
    snprintf(buffer, bsize, "%s:stream_%d_last_read_seqno", name_.c_str(), vb_);
    add_casted_stat(buffer, lastReadSeqno, add_stat, c);
    snprintf(buffer, bsize, "%s:stream_%d_ready_queue_memory", name_.c_str(), vb_);
    add_casted_stat(buffer, getReadyQueueMemory(), add_stat, c);
    snprintf(buffer, bsize, "%s:stream_%d_items_ready", name_.c_str(), vb_);
<<<<<<< HEAD
    add_casted_stat(buffer, itemsReady ? "true" : "false", add_stat, c);
    snprintf(buffer, bsize, "%s:stream_%d_backfill_buffer_bytes", name_.c_str(), vb_);
    add_casted_stat(buffer, bufferedBackfill.bytes, add_stat, c);
    snprintf(buffer, bsize, "%s:stream_%d_backfill_buffer_items", name_.c_str(), vb_);
    add_casted_stat(buffer, bufferedBackfill.items, add_stat, c);
=======
    add_casted_stat(buffer, itemsReady.load() ? "true" : "false", add_stat, c);
>>>>>>> 87869fd3
}

void ActiveStream::addTakeoverStats(ADD_STAT add_stat, const void *cookie) {
    LockHolder lh(streamMutex);

    RCPtr<VBucket> vb = engine->getVBucket(vb_);
    add_casted_stat("name", name_, add_stat, cookie);
    if (!vb || state_ == STREAM_DEAD) {
        add_casted_stat("status", "completed", add_stat, cookie);
        add_casted_stat("estimate", 0, add_stat, cookie);
        add_casted_stat("backfillRemaining", 0, add_stat, cookie);
        add_casted_stat("estimate", 0, add_stat, cookie);
        return;
    }

    size_t total = backfillRemaining;
    if (state_ == STREAM_BACKFILLING) {
        add_casted_stat("status", "backfilling", add_stat, cookie);
    } else {
        add_casted_stat("status", "in-memory", add_stat, cookie);
    }
    add_casted_stat("backfillRemaining", backfillRemaining, add_stat, cookie);

    item_eviction_policy_t iep = engine->getEpStore()->getItemEvictionPolicy();
    size_t vb_items = vb->getNumItems(iep);
    size_t chk_items = vb_items > 0 ?
                vb->checkpointManager.getNumItemsForCursor(name_) : 0;
    size_t del_items = engine->getEpStore()->getRWUnderlying(vb_)->
                                                    getNumPersistedDeletes(vb_);

    if (end_seqno_ < curChkSeqno) {
        chk_items = 0;
    } else if ((end_seqno_ - curChkSeqno) < chk_items) {
        chk_items = end_seqno_ - curChkSeqno + 1;
    }
    total += chk_items;

    add_casted_stat("estimate", total, add_stat, cookie);
    add_casted_stat("chk_items", chk_items, add_stat, cookie);
    add_casted_stat("vb_items", vb_items, add_stat, cookie);
    add_casted_stat("on_disk_deletes", del_items, add_stat, cookie);
}

DcpResponse* ActiveStream::nextQueuedItem() {
    if (!readyQ.empty()) {
        DcpResponse* response = readyQ.front();
<<<<<<< HEAD
        if (response->getEvent() == DCP_MUTATION ||
            response->getEvent() == DCP_DELETION ||
            response->getEvent() == DCP_EXPIRATION) {
            lastSentSeqno = dynamic_cast<MutationResponse*>(response)->getBySeqno();

            if (state_ == STREAM_BACKFILLING) {
                backfillItems.sent++;
            } else {
                itemsFromMemoryPhase++;
=======
        if (producer.bufferLogInsert(response->getMessageSize())) {
            if (response->getEvent() == DCP_MUTATION ||
                response->getEvent() == DCP_DELETION ||
                response->getEvent() == DCP_EXPIRATION) {
                lastSentSeqno = dynamic_cast<MutationResponse*>(response)->getBySeqno();

                if (state_ == STREAM_BACKFILLING) {
                    itemsFromBackfill++;
                } else {
                    itemsFromMemory++;
                }
>>>>>>> 87869fd3
            }
            popFromReadyQ();
            return response;
        }
    }
    return NULL;
}

void ActiveStream::nextCheckpointItem() {
    RCPtr<VBucket> vbucket = engine->getVBucket(vb_);
    if (!vbucket) {
        /* The entity deleting the vbucket must set stream to dead,
           calling setDead(END_STREAM_STATE) will cause deadlock because
           it will try to grab streamMutex which is already acquired at this
           point here */
        return;
    }

    bool mark = false;
    std::vector<queued_item> items;
    std::list<MutationResponse*> mutations;
    vbucket->checkpointManager.getAllItemsForCursor(name_, items);
    if (vbucket->checkpointManager.getNumCheckpoints() > 1) {
        engine->getEpStore()->wakeUpCheckpointRemover();
    }

    if (items.empty()) {
        return;
    }

    if (items.front()->getOperation() == queue_op_checkpoint_start) {
        mark = true;
    }

    std::vector<queued_item>::iterator itr = items.begin();
    for (; itr != items.end(); ++itr) {
        queued_item& qi = *itr;

        if (qi->getOperation() == queue_op_set ||
            qi->getOperation() == queue_op_del) {
            curChkSeqno = qi->getBySeqno();
            lastReadSeqno = qi->getBySeqno();

            mutations.push_back(new MutationResponse(qi, opaque_,
                           prepareExtendedMetaData(qi->getVBucketId(),
                                                   qi->getConflictResMode())));
        } else if (qi->getOperation() == queue_op_checkpoint_start) {
            cb_assert(mutations.empty());
            mark = true;
        }
    }

    if (mutations.empty()) {
        // If we only got checkpoint start or ends check to see if there are
        // any more snapshots before pausing the stream.
        nextCheckpointItem();
    } else {
        snapshot(mutations, mark);
    }
}

void ActiveStream::snapshot(std::list<MutationResponse*>& items, bool mark) {
    if (items.empty()) {
        return;
    }

    uint32_t flags = MARKER_FLAG_MEMORY;
    uint64_t snapStart = items.front()->getBySeqno();
    uint64_t snapEnd = items.back()->getBySeqno();

    if (mark) {
        flags |= MARKER_FLAG_CHK;
    }

    if (state_ == STREAM_TAKEOVER_SEND) {
        waitForSnapshot++;
        flags |= MARKER_FLAG_ACK;
    }

    if (!firstMarkerSent) {
        snapStart = std::min(snap_start_seqno_, snapStart);
        firstMarkerSent = true;
    }

    pushToReadyQ(new SnapshotMarker(opaque_, vb_, snapStart, snapEnd, flags));
    while(!items.empty()) {
        pushToReadyQ(items.front());
        items.pop_front();
    }
}

uint32_t ActiveStream::setDead(end_stream_status_t status) {
    {
        LockHolder lh(streamMutex);
        endStream(status);
    }

    bool inverse = false;
    if (status != END_STREAM_DISCONNECTED &&
        itemsReady.compare_exchange_strong(inverse, true)) {
        producer.notifyStreamReady(vb_, true);
    }
    return 0;
}

void ActiveStream::notifySeqnoAvailable(uint64_t seqno) {
    if (state_ != STREAM_DEAD) {
        bool inverse = false;
        if (itemsReady.compare_exchange_strong(inverse, true)) {
            producer.notifyStreamReady(vb_, true);
        }
    }
}

void ActiveStream::endStream(end_stream_status_t reason) {
    if (state_ != STREAM_DEAD) {
        if (state_ == STREAM_BACKFILLING) {
            // If Stream were in Backfilling state, clear out the
            // backfilled items to clear up the backfill buffer.
            clear_UNLOCKED();
            producer->getBackfillManager()->bytesSent(bufferedBackfill.bytes);
            bufferedBackfill.bytes = 0;
            bufferedBackfill.items = 0;
        }
        if (reason != END_STREAM_DISCONNECTED) {
            pushToReadyQ(new StreamEndResponse(opaque_, reason, vb_));
        }
        transitionState(STREAM_DEAD);
<<<<<<< HEAD
        LOG(EXTENSION_LOG_WARNING, "%s (vb %" PRId16 ") Stream closing, "
            "%" PRIu64 " items sent from backfill phase, %" PRIu64 " items "
            "sent from memory phase, %" PRIu64 " was last seqno sent, "
            "reason: %s", producer->logHeader(), vb_,
            uint64_t(backfillItems.sent.load()),
            uint64_t(itemsFromMemoryPhase), lastSentSeqno,
            getEndStreamStatusStr(reason));
=======
        LOG(EXTENSION_LOG_WARNING, "%s (vb %d) Stream closing, %llu items sent"
            " from disk, %llu items sent from memory, %llu was last seqno sent"
            " %s is the reason", producer.logHeader(), vb_, itemsFromBackfill,
            itemsFromMemory, lastSentSeqno, getEndStreamStatusStr(reason));
>>>>>>> 87869fd3
    }
}

void ActiveStream::scheduleBackfill() {
    if (!isBackfillTaskRunning) {
        RCPtr<VBucket> vbucket = engine->getVBucket(vb_);
        if (!vbucket) {
            return;
        }

        CursorRegResult result =
            vbucket->checkpointManager.registerCursorBySeqno(name_,
                                                             lastReadSeqno);
        curChkSeqno = result.first;
        bool isFirstItem = result.second;

        cb_assert(lastReadSeqno <= curChkSeqno);
        uint64_t backfillStart = lastReadSeqno + 1;

        /* We need to find the minimum seqno that needs to be backfilled in
         * order to make sure that we don't miss anything when transitioning
         * to a memory snapshot. The backfill task will always make sure that
         * the backfill end seqno is contained in the backfill.
         */
        uint64_t backfillEnd = 0;
        if (flags_ & DCP_ADD_STREAM_FLAG_DISKONLY) { // disk backfill only
            backfillEnd = end_seqno_;
        } else { // disk backfill + in-memory streaming
            if (backfillStart < curChkSeqno) {
                if (curChkSeqno > end_seqno_) {
                    backfillEnd = end_seqno_;
                } else {
                    backfillEnd = curChkSeqno - 1;
                }
            }
        }

        bool tryBackfill = isFirstItem || flags_ & DCP_ADD_STREAM_FLAG_DISKONLY;

        if (backfillStart <= backfillEnd && tryBackfill) {
<<<<<<< HEAD
            BackfillManager* backfillMgr = producer->getBackfillManager();
            backfillMgr->schedule(this, backfillStart, backfillEnd);
            isBackfillTaskRunning = true;
=======
            ExTask task = new DCPBackfill(engine, this, backfillStart, backfillEnd,
                                          Priority::TapBgFetcherPriority, 0, false);
            ExecutorPool::get()->schedule(task, AUXIO_TASK_IDX);
            isBackfillTaskRunning.store(true);
>>>>>>> 87869fd3
        } else {
            if (flags_ & DCP_ADD_STREAM_FLAG_DISKONLY) {
                endStream(END_STREAM_OK);
            } else if (flags_ & DCP_ADD_STREAM_FLAG_TAKEOVER) {
                transitionState(STREAM_TAKEOVER_SEND);
            } else {
                transitionState(STREAM_IN_MEMORY);
            }
            itemsReady.store(true);
        }
    }
}

const char* ActiveStream::getEndStreamStatusStr(end_stream_status_t status)
{
    switch (status) {
    case END_STREAM_OK:
        return "The stream ended due to all items being streamed";
    case END_STREAM_CLOSED:
        return "The stream closed early due to a close stream message";
    case END_STREAM_STATE:
        return "The stream closed early because the vbucket state changed";
    case END_STREAM_DISCONNECTED:
        return "The stream closed early because the conn was disconnected";
    default:
        break;
    }
    return "Status unknown; this should not happen";
}

void ActiveStream::transitionState(stream_state_t newState) {
    LOG(EXTENSION_LOG_DEBUG, "%s (vb %d) Transitioning from %s to %s",
        producer.logHeader(), vb_, stateName(state_), stateName(newState));

    if (state_ == newState) {
        return;
    }

    switch (state_) {
        case STREAM_PENDING:
            cb_assert(newState == STREAM_BACKFILLING || newState == STREAM_DEAD);
            break;
        case STREAM_BACKFILLING:
            cb_assert(newState == STREAM_IN_MEMORY ||
                   newState == STREAM_TAKEOVER_SEND ||
                   newState == STREAM_DEAD);
            break;
        case STREAM_IN_MEMORY:
            cb_assert(newState == STREAM_BACKFILLING || newState == STREAM_DEAD);
            break;
        case STREAM_TAKEOVER_SEND:
            cb_assert(newState == STREAM_TAKEOVER_WAIT || newState == STREAM_DEAD);
            break;
        case STREAM_TAKEOVER_WAIT:
            cb_assert(newState == STREAM_TAKEOVER_SEND || newState == STREAM_DEAD);
            break;
        default:
            LOG(EXTENSION_LOG_WARNING, "%s (vb %d) Invalid Transition from %s "
                "to %s", producer.logHeader(), vb_, stateName(state_),
                stateName(newState));
            abort();
    }

    state_ = newState;

    if (newState == STREAM_BACKFILLING) {
        scheduleBackfill();
    } else if (newState == STREAM_TAKEOVER_SEND) {
        nextCheckpointItem();
    } else if (newState == STREAM_DEAD) {
        RCPtr<VBucket> vb = engine->getVBucket(vb_);
        if (vb) {
            vb->checkpointManager.removeCursor(name_);
        }
    }
}

size_t ActiveStream::getItemsRemaining() {
    RCPtr<VBucket> vbucket = engine->getVBucket(vb_);

    if (!vbucket || state_ == STREAM_DEAD) {
        return 0;
    }

    uint64_t high_seqno = vbucket->getHighSeqno();

    if (end_seqno_ < high_seqno) {
        if (end_seqno_ > lastSentSeqno) {
            return (end_seqno_ - lastSentSeqno);
        }
    } else {
        if (high_seqno > lastSentSeqno) {
            return (high_seqno - lastSentSeqno);
        }
    }

    return 0;
}

ExtendedMetaData* ActiveStream::prepareExtendedMetaData(uint16_t vBucketId,
                                                        uint8_t conflictResMode)
{
    ExtendedMetaData *emd = NULL;
    if (producer->isExtMetaDataEnabled()) {
        RCPtr<VBucket> vb = engine->getVBucket(vBucketId);
        if (vb && vb->isTimeSyncEnabled()) {
            int64_t adjustedTime = gethrtime() + vb->getDriftCounter();
            emd = new ExtendedMetaData(adjustedTime, conflictResMode);
        } else {
            emd = new ExtendedMetaData(conflictResMode);
        }
    }
    return emd;
}

const char* ActiveStream::logHeader()
{
    return producer.logHeader();
}

<<<<<<< HEAD
NotifierStream::NotifierStream(EventuallyPersistentEngine* e, dcp_producer_t p,
=======
NotifierStream::NotifierStream(EventuallyPersistentEngine* e, DcpProducer& p,
>>>>>>> 87869fd3
                               const std::string &name, uint32_t flags,
                               uint32_t opaque, uint16_t vb, uint64_t st_seqno,
                               uint64_t en_seqno, uint64_t vb_uuid,
                               uint64_t snap_start_seqno,
                               uint64_t snap_end_seqno)
    : Stream(name, flags, opaque, vb, st_seqno, en_seqno, vb_uuid,
             snap_start_seqno, snap_end_seqno),
      producer(p) {
    LockHolder lh(streamMutex);
    RCPtr<VBucket> vbucket = e->getVBucket(vb_);
    if (vbucket && static_cast<uint64_t>(vbucket->getHighSeqno()) > st_seqno) {
        pushToReadyQ(new StreamEndResponse(opaque_, END_STREAM_OK, vb_));
        transitionState(STREAM_DEAD);
        itemsReady.store(true);
    }

    type_ = STREAM_NOTIFIER;

    LOG(EXTENSION_LOG_WARNING, "%s (vb %d) stream created with start seqno "
        "%llu and end seqno %llu", producer.logHeader(), vb, st_seqno,
        en_seqno);
}

uint32_t NotifierStream::setDead(end_stream_status_t status) {
    LockHolder lh(streamMutex);
    if (state_ != STREAM_DEAD) {
        transitionState(STREAM_DEAD);
        if (status != END_STREAM_DISCONNECTED) {
            pushToReadyQ(new StreamEndResponse(opaque_, status, vb_));
            lh.unlock();
            bool inverse = false;
            if (itemsReady.compare_exchange_strong(inverse, true)) {
                producer.notifyStreamReady(vb_, true);
            }
        }
    }
    return 0;
}

void NotifierStream::notifySeqnoAvailable(uint64_t seqno) {
    LockHolder lh(streamMutex);
    if (state_ != STREAM_DEAD && start_seqno_ < seqno) {
        pushToReadyQ(new StreamEndResponse(opaque_, END_STREAM_OK, vb_));
        transitionState(STREAM_DEAD);
        lh.unlock();
        bool inverse = false;
        if (itemsReady.compare_exchange_strong(inverse, true)) {
            producer.notifyStreamReady(vb_, true);
        }
    }
}

DcpResponse* NotifierStream::next() {
    LockHolder lh(streamMutex);

    if (readyQ.empty()) {
        itemsReady.store(false);
        return NULL;
    }

    DcpResponse* response = readyQ.front();
    if (producer.bufferLogInsert(response->getMessageSize())) {
        popFromReadyQ();
    } else {
        response = NULL;
    }

    return response;
}

void NotifierStream::transitionState(stream_state_t newState) {
    LOG(EXTENSION_LOG_DEBUG, "%s (vb %d) Transitioning from %s to %s",
        producer.logHeader(), vb_, stateName(state_), stateName(newState));

    if (state_ == newState) {
        return;
    }

    switch (state_) {
        case STREAM_PENDING:
            cb_assert(newState == STREAM_DEAD);
            break;
        default:
            LOG(EXTENSION_LOG_WARNING, "%s (vb %d) Invalid Transition from %s "
                "to %s", producer.logHeader(), vb_, stateName(state_),
                stateName(newState));
            abort();
    }

    state_ = newState;
}

PassiveStream::PassiveStream(EventuallyPersistentEngine* e, dcp_consumer_t c,
                             const std::string &name, uint32_t flags,
                             uint32_t opaque, uint16_t vb, uint64_t st_seqno,
                             uint64_t en_seqno, uint64_t vb_uuid,
                             uint64_t snap_start_seqno, uint64_t snap_end_seqno,
                             uint64_t vb_high_seqno)
    : Stream(name, flags, opaque, vb, st_seqno, en_seqno, vb_uuid,
             snap_start_seqno, snap_end_seqno),
      engine(e), consumer(c), last_seqno(vb_high_seqno), cur_snapshot_start(0),
      cur_snapshot_end(0), cur_snapshot_type(none), cur_snapshot_ack(false) {
    LockHolder lh(streamMutex);
    pushToReadyQ(new StreamRequest(vb, opaque, flags, st_seqno, en_seqno,
                                  vb_uuid, snap_start_seqno, snap_end_seqno));
    itemsReady.store(true);
    type_ = STREAM_PASSIVE;

    const char* type = (flags & DCP_ADD_STREAM_FLAG_TAKEOVER) ? "takeover" : "";
    LOG(EXTENSION_LOG_WARNING, "%s (vb %" PRId16 ") Attempting to add %s stream"
        " with start seqno %" PRIu64 ", end seqno %" PRIu64 ","
        " vbucket uuid %" PRIu64 ", snap start seqno %" PRIu64 ","
        " snap end seqno %" PRIu64 ", and vb_high_seqno %" PRIu64 "",
        consumer->logHeader(), vb, type, st_seqno, en_seqno, vb_uuid,
        snap_start_seqno, snap_end_seqno, vb_high_seqno);
}

PassiveStream::~PassiveStream() {
    LockHolder lh(streamMutex);
    clear_UNLOCKED();
    if (state_ != STREAM_DEAD) {
        setDead_UNLOCKED(END_STREAM_OK, &lh);
    }
}

uint32_t PassiveStream::setDead_UNLOCKED(end_stream_status_t status,
                                         LockHolder *slh) {
    transitionState(STREAM_DEAD);
    slh->unlock();
    uint32_t unackedBytes = clearBuffer();
    LOG(EXTENSION_LOG_WARNING, "%s (vb %" PRId16 ") Setting stream to dead"
        " state, last_seqno is %" PRIu64 ", unackedBytes is %" PRIu32 ","
        " status is %s",
        consumer->logHeader(), vb_, last_seqno, unackedBytes,
        getEndStreamStatusStr(status));
    return unackedBytes;
}

uint32_t PassiveStream::setDead(end_stream_status_t status) {
    LockHolder lh(streamMutex);
    return setDead_UNLOCKED(status, &lh);
}

void PassiveStream::acceptStream(uint16_t status, uint32_t add_opaque) {
    LockHolder lh(streamMutex);
    if (state_ == STREAM_PENDING) {
        if (status == ENGINE_SUCCESS) {
            transitionState(STREAM_READING);
        } else {
            transitionState(STREAM_DEAD);
        }
        pushToReadyQ(new AddStreamResponse(add_opaque, opaque_, status));
        lh.unlock();
        bool inverse = false;
        if (itemsReady.compare_exchange_strong(inverse, true)) {
            consumer->notifyStreamReady(vb_);
        }
    }
}

void PassiveStream::reconnectStream(RCPtr<VBucket> &vb,
                                    uint32_t new_opaque,
                                    uint64_t start_seqno) {
    vb_uuid_ = vb->failovers->getLatestEntry().vb_uuid;

    snapshot_info_t info = vb->checkpointManager.getSnapshotInfo();
    if (info.range.end == info.start) {
        info.range.start = info.start;
    }

    snap_start_seqno_ = info.range.start;
    start_seqno_ = info.start;
    snap_end_seqno_ = info.range.end;

    LOG(EXTENSION_LOG_WARNING, "%s (vb %d) Attempting to reconnect stream "
        "with opaque %u, start seq no %llu, end seq no %llu, snap start seqno "
        "%llu, and snap end seqno %llu", consumer->logHeader(), vb_, new_opaque,
        start_seqno, end_seqno_, snap_start_seqno_, snap_end_seqno_);

    LockHolder lh(streamMutex);
    last_seqno = start_seqno;
    pushToReadyQ(new StreamRequest(vb_, new_opaque, flags_, start_seqno,
                                  end_seqno_, vb_uuid_, snap_start_seqno_,
                                  snap_end_seqno_));
    lh.unlock();
    bool inverse = false;
    if (itemsReady.compare_exchange_strong(inverse, true)) {
        consumer->notifyStreamReady(vb_);
    }
}

ENGINE_ERROR_CODE PassiveStream::messageReceived(DcpResponse* resp) {
    if(nullptr == resp) {
        return ENGINE_EINVAL;
    }

    LockHolder lh(buffer.bufMutex);

    if (state_ == STREAM_DEAD) {
        delete resp;
        return ENGINE_KEY_ENOENT;
    }

    switch (resp->getEvent()) {
        case DCP_MUTATION:
        case DCP_DELETION:
        case DCP_EXPIRATION:
        {
            MutationResponse* m = static_cast<MutationResponse*>(resp);
            uint64_t bySeqno = m->getBySeqno();
            if (bySeqno <= last_seqno) {
                LOG(EXTENSION_LOG_WARNING, "%s (vb %d) Erroneous (out of "
                    "sequence) mutation received, with opaque: %u, its "
                    "seqno (%llu) is not greater than last received seqno "
                    "(%llu); Dropping mutation!", consumer->logHeader(),
                    vb_, opaque_, bySeqno, last_seqno);
                delete m;
                return ENGINE_ERANGE;
            }
            last_seqno = bySeqno;
            break;
        }
        case DCP_SNAPSHOT_MARKER:
        {
            SnapshotMarker* s = static_cast<SnapshotMarker*>(resp);
            uint64_t snapStart = s->getStartSeqno();
            uint64_t snapEnd = s->getEndSeqno();
            if (snapStart < last_seqno && snapEnd <= last_seqno) {
                LOG(EXTENSION_LOG_WARNING, "%s (vb %d) Erroneous snapshot "
                    "marker received, with opaque: %u, its start (%llu), and"
                    "end (%llu) are less than last received seqno (%llu); "
                    "Dropping marker!", consumer->logHeader(), vb_, opaque_,
                    snapStart, snapEnd, last_seqno);
                delete s;
                return ENGINE_ERANGE;
            }
            break;
        }
        case DCP_SET_VBUCKET:
        case DCP_STREAM_END:
        {
            /* No validations necessary */
            break;
        }
        default:
        {
            LOG(EXTENSION_LOG_WARNING, "%s (vb %d) Unknown DCP op received: %d;"
                " Disconnecting connection..",
                consumer->logHeader(), vb_, resp->getEvent());
            return ENGINE_DISCONNECT;
        }
    }

    buffer.messages.push(resp);
    buffer.items++;
    buffer.bytes += resp->getMessageSize();

    return ENGINE_SUCCESS;
}

process_items_error_t PassiveStream::processBufferedMessages(uint32_t& processed_bytes) {
    LockHolder lh(buffer.bufMutex);
    uint32_t count = 0;
    uint32_t message_bytes = 0;
    uint32_t total_bytes_processed = 0;
    bool failed = false;

    if (buffer.messages.empty()) {
        return all_processed;
    }

    while (count < PassiveStream::batchSize && !buffer.messages.empty()) {
        ENGINE_ERROR_CODE ret = ENGINE_SUCCESS;
        DcpResponse *response = buffer.messages.front();
        message_bytes = response->getMessageSize();

        switch (response->getEvent()) {
            case DCP_MUTATION:
                ret = processMutation(static_cast<MutationResponse*>(response));
                break;
            case DCP_DELETION:
            case DCP_EXPIRATION:
                ret = processDeletion(static_cast<MutationResponse*>(response));
                break;
            case DCP_SNAPSHOT_MARKER:
                processMarker(static_cast<SnapshotMarker*>(response));
                break;
            case DCP_SET_VBUCKET:
                processSetVBucketState(static_cast<SetVBucketState*>(response));
                break;
            case DCP_STREAM_END:
                transitionState(STREAM_DEAD);
                delete response;
                break;
            default:
                abort();
        }

        if (ret == ENGINE_TMPFAIL || ret == ENGINE_ENOMEM) {
            failed = true;
            break;
        }

        buffer.messages.pop();
        buffer.items--;
        buffer.bytes -= message_bytes;
        count++;
        if (ret != ENGINE_ERANGE) {
            total_bytes_processed += message_bytes;
        }
    }

    processed_bytes = total_bytes_processed;

    if (failed) {
        return cannot_process;
    }

    return all_processed;
}

ENGINE_ERROR_CODE PassiveStream::processMutation(MutationResponse* mutation) {
    RCPtr<VBucket> vb = engine->getVBucket(vb_);
    if (!vb) {
        return ENGINE_NOT_MY_VBUCKET;
    }

    if (mutation->getBySeqno() > cur_snapshot_end) {
        LOG(EXTENSION_LOG_WARNING, "%s (vb %d) Erroneous mutation [sequence "
            "number (%llu) greater than current snapshot end seqno (%llu)] "
            "being processed; Dropping the mutation!", consumer->logHeader(),
            vb_, mutation->getBySeqno(), cur_snapshot_end);
        delete mutation;
        return ENGINE_ERANGE;
    }

    ENGINE_ERROR_CODE ret;
    if (vb->isBackfillPhase()) {
        ret = engine->getEpStore()->addTAPBackfillItem(*mutation->getItem(),
                                                    INITIAL_NRU_VALUE,
                                                    false,
                                                    mutation->getExtMetaData());
    } else {
        ret = engine->getEpStore()->setWithMeta(*mutation->getItem(), 0, NULL,
                                                consumer->getCookie(), true,
                                                true, INITIAL_NRU_VALUE, false,
                                                mutation->getExtMetaData(),
                                                true);
    }

    // We should probably handle these error codes in a better way, but since
    // the producer side doesn't do anything with them anyways let's just log
    // them for now until we come up with a better solution.
    if (ret != ENGINE_SUCCESS) {
        LOG(EXTENSION_LOG_WARNING, "%s Got an error code %d while trying to "
            "process  mutation", consumer->logHeader(), ret);
    } else {
        handleSnapshotEnd(vb, mutation->getBySeqno());
    }

    if (ret != ENGINE_TMPFAIL && ret != ENGINE_ENOMEM) {
        delete mutation;
    }

    return ret;
}

ENGINE_ERROR_CODE PassiveStream::processDeletion(MutationResponse* deletion) {
    RCPtr<VBucket> vb = engine->getVBucket(vb_);
    if (!vb) {
        return ENGINE_NOT_MY_VBUCKET;
    }

    if (deletion->getBySeqno() > cur_snapshot_end) {
        LOG(EXTENSION_LOG_WARNING, "%s (vb %d) Erroneous deletion [sequence "
            "number (%llu) greater than current snapshot end seqno (%llu)] "
            "being processed; Dropping the deletion!", consumer->logHeader(),
            vb_, deletion->getBySeqno(), cur_snapshot_end);
        delete deletion;
        return ENGINE_ERANGE;
    }

    uint64_t delCas = 0;
    ENGINE_ERROR_CODE ret;
    ItemMetaData meta = deletion->getItem()->getMetaData();
    ret = engine->getEpStore()->deleteWithMeta(deletion->getItem()->getKey(),
                                               &delCas, NULL, deletion->getVBucket(),
                                               consumer->getCookie(), true,
                                               &meta, vb->isBackfillPhase(),
                                               false, deletion->getBySeqno(),
                                               deletion->getExtMetaData(),
                                               true);
    if (ret == ENGINE_KEY_ENOENT) {
        ret = ENGINE_SUCCESS;
    }

    // We should probably handle these error codes in a better way, but since
    // the producer side doesn't do anything with them anyways let's just log
    // them for now until we come up with a better solution.
    if (ret != ENGINE_SUCCESS) {
        LOG(EXTENSION_LOG_WARNING, "%s Got an error code %d while trying to "
            "process  deletion", consumer->logHeader(), ret);
    } else {
        handleSnapshotEnd(vb, deletion->getBySeqno());
    }

    if (ret != ENGINE_TMPFAIL && ret != ENGINE_ENOMEM) {
        delete deletion;
    }

    return ret;
}

void PassiveStream::processMarker(SnapshotMarker* marker) {
    RCPtr<VBucket> vb = engine->getVBucket(vb_);

    cur_snapshot_start = marker->getStartSeqno();
    cur_snapshot_end = marker->getEndSeqno();
    cur_snapshot_type = (marker->getFlags() & MARKER_FLAG_DISK) ? disk : memory;

    if (vb) {
        if (marker->getFlags() & MARKER_FLAG_DISK && vb->getHighSeqno() == 0) {
            vb->setBackfillPhase(true);
            vb->checkpointManager.setBackfillPhase(cur_snapshot_start,
                                                   cur_snapshot_end);
        } else {
            if (marker->getFlags() & MARKER_FLAG_CHK ||
                vb->checkpointManager.getOpenCheckpointId() == 0) {
                vb->checkpointManager.createSnapshot(cur_snapshot_start,
                                                     cur_snapshot_end);
            } else {
                vb->checkpointManager.updateCurrentSnapshotEnd(cur_snapshot_end);
            }
            vb->setBackfillPhase(false);
        }

        if (marker->getFlags() & MARKER_FLAG_ACK) {
            cur_snapshot_ack = true;
        }
    }
    delete marker;
}

void PassiveStream::processSetVBucketState(SetVBucketState* state) {
    engine->getEpStore()->setVBucketState(vb_, state->getState(), true);
    delete state;

    LockHolder lh (streamMutex);
    pushToReadyQ(new SetVBucketStateResponse(opaque_, ENGINE_SUCCESS));
    lh.unlock();
    bool inverse = false;
    if (itemsReady.compare_exchange_strong(inverse, true)) {
        consumer->notifyStreamReady(vb_);
    }
}

void PassiveStream::handleSnapshotEnd(RCPtr<VBucket>& vb, uint64_t byseqno) {
    if (byseqno == cur_snapshot_end) {
        if (cur_snapshot_type == disk && vb->isBackfillPhase()) {
            vb->setBackfillPhase(false);
            uint64_t id = vb->checkpointManager.getOpenCheckpointId() + 1;
            vb->checkpointManager.checkAndAddNewCheckpoint(id, vb);
        } else {
            double maxSize = static_cast<double>(engine->getEpStats().getMaxDataSize());
            double mem_threshold = StoredValue::getMutationMemThreshold();
            double mem_used = static_cast<double>(engine->getEpStats().getTotalMemoryUsed());
            if (maxSize * mem_threshold < mem_used) {
                uint64_t id = vb->checkpointManager.getOpenCheckpointId() + 1;
                vb->checkpointManager.checkAndAddNewCheckpoint(id, vb);
            }
        }

        if (cur_snapshot_ack) {
            LockHolder lh(streamMutex);
            pushToReadyQ(new SnapshotMarkerResponse(opaque_, ENGINE_SUCCESS));
            lh.unlock();
            bool inverse = false;
            if (itemsReady.compare_exchange_strong(inverse, true)) {
                consumer->notifyStreamReady(vb_);
            }
            cur_snapshot_ack = false;
        }
        cur_snapshot_type = none;
    }
}

void PassiveStream::addStats(ADD_STAT add_stat, const void *c) {
    Stream::addStats(add_stat, c);

    const int bsize = 1024;
    char buf[bsize];
    snprintf(buf, bsize, "%s:stream_%d_buffer_items", name_.c_str(), vb_);
    add_casted_stat(buf, buffer.items, add_stat, c);
    snprintf(buf, bsize, "%s:stream_%d_buffer_bytes", name_.c_str(), vb_);
    add_casted_stat(buf, buffer.bytes, add_stat, c);
    snprintf(buf, bsize, "%s:stream_%d_items_ready", name_.c_str(), vb_);
    add_casted_stat(buf, itemsReady.load() ? "true" : "false", add_stat, c);
    snprintf(buf, bsize, "%s:stream_%d_last_received_seqno", name_.c_str(), vb_);
    add_casted_stat(buf, last_seqno, add_stat, c);
    snprintf(buf, bsize, "%s:stream_%d_ready_queue_memory", name_.c_str(), vb_);
    add_casted_stat(buf, getReadyQueueMemory(), add_stat, c);

    snprintf(buf, bsize, "%s:stream_%d_cur_snapshot_type", name_.c_str(), vb_);
    add_casted_stat(buf, snapshotTypeToString(cur_snapshot_type), add_stat, c);

    if (cur_snapshot_type != none) {
        snprintf(buf, bsize, "%s:stream_%d_cur_snapshot_start", name_.c_str(), vb_);
        add_casted_stat(buf, cur_snapshot_start, add_stat, c);
        snprintf(buf, bsize, "%s:stream_%d_cur_snapshot_end", name_.c_str(), vb_);
        add_casted_stat(buf, cur_snapshot_end, add_stat, c);
    }
}

DcpResponse* PassiveStream::next() {
    LockHolder lh(streamMutex);

    if (readyQ.empty()) {
        itemsReady.store(false);
        return NULL;
    }

    DcpResponse* response = readyQ.front();
    popFromReadyQ();
    return response;
}

uint32_t PassiveStream::clearBuffer() {
    LockHolder lh(buffer.bufMutex);
    uint32_t unackedBytes = buffer.bytes;

    while (!buffer.messages.empty()) {
        DcpResponse* resp = buffer.messages.front();
        buffer.messages.pop();
        delete resp;
    }

    buffer.bytes = 0;
    buffer.items = 0;
    return unackedBytes;
}

void PassiveStream::transitionState(stream_state_t newState) {
    LOG(EXTENSION_LOG_DEBUG, "%s (vb %d) Transitioning from %s to %s",
        consumer->logHeader(), vb_, stateName(state_), stateName(newState));

    if (state_ == newState) {
        return;
    }

    switch (state_) {
        case STREAM_PENDING:
            cb_assert(newState == STREAM_READING || newState == STREAM_DEAD);
            break;
        case STREAM_READING:
            cb_assert(newState == STREAM_PENDING || newState == STREAM_DEAD);
            break;
        default:
            LOG(EXTENSION_LOG_WARNING, "%s (vb %d) Invalid Transition from %s "
                "to %s", consumer->logHeader(), vb_, stateName(state_),
                stateName(newState));
            abort();
    }

    state_ = newState;
}

const char* PassiveStream::getEndStreamStatusStr(end_stream_status_t status)
{
    switch (status) {
        case END_STREAM_CLOSED:
            return "The stream closed due to a close stream message";
        case END_STREAM_DISCONNECTED:
            return "The stream closed early because the conn was disconnected";
        default:
            break;
    }
    return "Status unknown; this should not happen";
}<|MERGE_RESOLUTION|>--- conflicted
+++ resolved
@@ -37,157 +37,6 @@
 const uint64_t Stream::dcpMaxSeqno = std::numeric_limits<uint64_t>::max();
 const size_t PassiveStream::batchSize = 10;
 
-<<<<<<< HEAD
-=======
-class SnapshotMarkerCallback : public Callback<SeqnoRange> {
-public:
-    SnapshotMarkerCallback(stream_t s)
-        : stream(s) {
-        cb_assert(s->getType() == STREAM_ACTIVE);
-    }
-
-    void callback(SeqnoRange &range) {
-        uint64_t st = range.getStartSeqno();
-        uint64_t en = range.getEndSeqno();
-        static_cast<ActiveStream*>(stream.get())->markDiskSnapshot(st, en);
-    }
-
-private:
-    stream_t stream;
-};
-
-class CacheCallback : public Callback<CacheLookup> {
-public:
-    CacheCallback(EventuallyPersistentEngine* e, stream_t &s)
-        : engine_(e), stream_(s) {
-        Stream *str = stream_.get();
-        if (str) {
-            cb_assert(str->getType() == STREAM_ACTIVE);
-        }
-    }
-
-    void callback(CacheLookup &lookup);
-
-private:
-    EventuallyPersistentEngine* engine_;
-    stream_t stream_;
-};
-
-void CacheCallback::callback(CacheLookup &lookup) {
-    RCPtr<VBucket> vb = engine_->getEpStore()->getVBucket(lookup.getVBucketId());
-    if (!vb) {
-        setStatus(ENGINE_SUCCESS);
-        return;
-    }
-
-    int bucket_num(0);
-    LockHolder lh = vb->ht.getLockedBucket(lookup.getKey(), &bucket_num);
-    StoredValue *v = vb->ht.unlocked_find(lookup.getKey(), bucket_num, false, false);
-    if (v && v->isResident() && v->getBySeqno() == lookup.getBySeqno()) {
-        Item* it = v->toItem(false, lookup.getVBucketId());
-        lh.unlock();
-        static_cast<ActiveStream*>(stream_.get())->backfillReceived(it);
-        setStatus(ENGINE_KEY_EEXISTS);
-    } else {
-        setStatus(ENGINE_SUCCESS);
-    }
-}
-
-class DiskCallback : public Callback<GetValue> {
-public:
-    DiskCallback(stream_t &s)
-        : stream_(s) {
-        Stream *str = stream_.get();
-        if (str) {
-            cb_assert(str->getType() == STREAM_ACTIVE);
-        }
-    }
-
-    void callback(GetValue &val) {
-        cb_assert(val.getValue());
-        ActiveStream* active_stream = static_cast<ActiveStream*>(stream_.get());
-        active_stream->backfillReceived(val.getValue());
-    }
-
-private:
-    stream_t stream_;
-};
-
-class DCPBackfill : public GlobalTask {
-public:
-    DCPBackfill(EventuallyPersistentEngine* e, stream_t s,
-                uint64_t start_seqno, uint64_t end_seqno, const Priority &p,
-                double sleeptime = 0, bool shutdown = false)
-        : GlobalTask(e, p, sleeptime, shutdown), engine(e), stream(s),
-          startSeqno(start_seqno), endSeqno(end_seqno) {
-        cb_assert(stream->getType() == STREAM_ACTIVE);
-    }
-
-    bool run();
-
-    std::string getDescription();
-
-private:
-    EventuallyPersistentEngine *engine;
-    stream_t                    stream;
-    uint64_t                    startSeqno;
-    uint64_t                    endSeqno;
-};
-
-bool DCPBackfill::run() {
-    uint16_t vbid = stream->getVBucket();
-
-    if (engine->getEpStore()->isMemoryUsageTooHigh()) {
-        LOG(EXTENSION_LOG_WARNING, "VBucket %d dcp backfill task temporarily "
-                "suspended  because the current memory usage is too high",
-                vbid);
-        snooze(DCP_BACKFILL_SLEEP_TIME);
-        return true;
-    }
-
-    uint64_t lastPersistedSeqno =
-        engine->getEpStore()->getLastPersistedSeqno(vbid);
-    uint64_t diskSeqno =
-        engine->getEpStore()->getRWUnderlying(vbid)->getLastPersistedSeqno(vbid);
-
-    if (lastPersistedSeqno < endSeqno) {
-        LOG(EXTENSION_LOG_WARNING, "%s (vb %d) Rescheduling backfill "
-            "because backfill up to seqno %llu is needed but only up to "
-            "%llu is persisted (disk %llu)",
-            static_cast<ActiveStream*>(stream.get())->logHeader(), vbid,
-            endSeqno, lastPersistedSeqno, diskSeqno);
-        snooze(DCP_BACKFILL_SLEEP_TIME);
-        return true;
-    }
-
-    KVStore* kvstore = engine->getEpStore()->getROUnderlying(vbid);
-    size_t numItems = kvstore->getNumItems(vbid, startSeqno,
-                                           std::numeric_limits<uint64_t>::max());
-    static_cast<ActiveStream*>(stream.get())->incrBackfillRemaining(numItems);
-
-    shared_ptr<Callback<GetValue> > cb(new DiskCallback(stream));
-    shared_ptr<Callback<CacheLookup> > cl(new CacheCallback(engine, stream));
-    shared_ptr<Callback<SeqnoRange> > sr(new SnapshotMarkerCallback(stream));
-    kvstore->dump(vbid, startSeqno, cb, cl, sr);
-
-    static_cast<ActiveStream*>(stream.get())->completeBackfill();
-
-    LOG(EXTENSION_LOG_WARNING, "%s (vb %" PRIu16 ") "
-        "Backfill task (%" PRIu64 " to %" PRIu64 ") "
-        "finished. disk seqno %" PRIu64 " memory seqno %" PRIu64 "",
-        static_cast<ActiveStream*>(stream.get())->logHeader(), vbid,
-        startSeqno, endSeqno, diskSeqno, lastPersistedSeqno);
-
-    return false;
-}
-
-std::string DCPBackfill::getDescription() {
-    std::stringstream ss;
-    ss << "DCP backfill for vbucket " << stream->getVBucket();
-    return ss.str();
-}
-
->>>>>>> 87869fd3
 Stream::Stream(const std::string &name, uint32_t flags, uint32_t opaque,
                uint16_t vb, uint64_t start_seqno, uint64_t end_seqno,
                uint64_t vb_uuid, uint64_t snap_start_seqno,
@@ -267,11 +116,7 @@
     add_casted_stat(buffer, stateName(state_), add_stat, c);
 }
 
-<<<<<<< HEAD
 ActiveStream::ActiveStream(EventuallyPersistentEngine* e, dcp_producer_t p,
-=======
-ActiveStream::ActiveStream(EventuallyPersistentEngine* e, DcpProducer& p,
->>>>>>> 87869fd3
                            const std::string &n, uint32_t flags,
                            uint32_t opaque, uint16_t vb, uint64_t st_seqno,
                            uint64_t en_seqno, uint64_t vb_uuid,
@@ -304,7 +149,7 @@
     bufferedBackfill.items = 0;
 
     LOG(EXTENSION_LOG_WARNING, "%s (vb %d) %sstream created with start seqno "
-        "%llu and end seqno %llu", producer.logHeader(), vb, type, st_seqno,
+        "%llu and end seqno %llu", producer->logHeader(), vb, type, st_seqno,
         en_seqno);
 }
 
@@ -344,7 +189,7 @@
             break;
         default:
             LOG(EXTENSION_LOG_WARNING, "%s (vb %d) Invalid state '%s'",
-                producer.logHeader(), vb_, stateName(state_));
+                producer->logHeader(), vb_, stateName(state_));
             abort();
     }
 
@@ -367,7 +212,7 @@
     firstMarkerSent = true;
 
     LOG(EXTENSION_LOG_WARNING, "%s (vb %d) Sending disk snapshot with start "
-        "seqno %llu and end seqno %llu", producer.logHeader(), vb_, startSeqno,
+        "seqno %llu and end seqno %llu", producer->logHeader(), vb_, startSeqno,
         endSeqno);
     pushToReadyQ(new SnapshotMarker(opaque_, vb_, startSeqno, endSeqno,
                                    MARKER_FLAG_DISK));
@@ -387,7 +232,7 @@
     lh.unlock();
     bool inverse = false;
     if (itemsReady.compare_exchange_strong(inverse, true)) {
-        producer.notifyStreamReady(vb_, false);
+        producer->notifyStreamReady(vb_, false);
     }
 }
 
@@ -409,7 +254,7 @@
         lh.unlock();
         bool inverse = false;
         if (itemsReady.compare_exchange_strong(inverse, true)) {
-            producer.notifyStreamReady(vb_, false);
+            producer->notifyStreamReady(vb_, false);
         }
 
         if (backfill_source == BACKFILL_FROM_MEMORY) {
@@ -428,20 +273,15 @@
     {
         LockHolder lh(streamMutex);
         LOG(EXTENSION_LOG_WARNING, "%s (vb %d) Backfill complete, %d items read"
-<<<<<<< HEAD
             " from disk %d from memory, last seqno read: %llu",
             producer->logHeader(), vb_, backfillItems.disk.load(),
             backfillItems.memory.load(), lastReadSeqno);
-=======
-            " from disk, last seqno read: %ld", producer.logHeader(), vb_,
-            itemsFromBackfill, lastReadSeqno);
-    }
->>>>>>> 87869fd3
+    }
 
     isBackfillTaskRunning.store(false);
     bool inverse = false;
     if (itemsReady.compare_exchange_strong(inverse, true)) {
-        producer.notifyStreamReady(vb_, false);
+        producer->notifyStreamReady(vb_, false);
     }
 }
 
@@ -449,7 +289,7 @@
     bool inverse = false;
     if (--waitForSnapshot == 0 &&
         itemsReady.compare_exchange_strong(inverse, true)) {
-        producer.notifyStreamReady(vb_, true);
+        producer->notifyStreamReady(vb_, true);
     }
 }
 
@@ -463,21 +303,21 @@
             takeoverState = vbucket_state_active;
             transitionState(STREAM_TAKEOVER_SEND);
             LOG(EXTENSION_LOG_INFO, "%s (vb %d) Receive ack for set vbucket "
-                "state to pending message", producer.logHeader(), vb_);
+                "state to pending message", producer->logHeader(), vb_);
         } else {
             LOG(EXTENSION_LOG_INFO, "%s (vb %d) Receive ack for set vbucket "
-                "state to active message", producer.logHeader(), vb_);
+                "state to active message", producer->logHeader(), vb_);
             endStream(END_STREAM_OK);
         }
 
         lh.unlock();
         bool inverse = false;
         if (itemsReady.compare_exchange_strong(inverse, true)) {
-            producer.notifyStreamReady(vb_, true);
+            producer->notifyStreamReady(vb_, true);
         }
     } else {
         LOG(EXTENSION_LOG_WARNING, "%s (vb %d) Unexpected ack for set vbucket "
-            "op on stream '%s' state '%s'", producer.logHeader(), vb_,
+            "op on stream '%s' state '%s'", producer->logHeader(), vb_,
             name_.c_str(), stateName(state_));
     }
 }
@@ -545,7 +385,7 @@
         return NULL;
     }
     DcpResponse* resp = NULL;
-    if (producer.bufferLogInsert(SetVBucketState::baseMsgBytes)) {
+    if (producer->bufferLogInsert(SetVBucketState::baseMsgBytes)) {
         resp = new SetVBucketState(opaque_, vb_, takeoverState);
         transitionState(STREAM_TAKEOVER_WAIT);
     }
@@ -582,15 +422,11 @@
     snprintf(buffer, bsize, "%s:stream_%d_ready_queue_memory", name_.c_str(), vb_);
     add_casted_stat(buffer, getReadyQueueMemory(), add_stat, c);
     snprintf(buffer, bsize, "%s:stream_%d_items_ready", name_.c_str(), vb_);
-<<<<<<< HEAD
-    add_casted_stat(buffer, itemsReady ? "true" : "false", add_stat, c);
+    add_casted_stat(buffer, itemsReady.load() ? "true" : "false", add_stat, c);
     snprintf(buffer, bsize, "%s:stream_%d_backfill_buffer_bytes", name_.c_str(), vb_);
     add_casted_stat(buffer, bufferedBackfill.bytes, add_stat, c);
     snprintf(buffer, bsize, "%s:stream_%d_backfill_buffer_items", name_.c_str(), vb_);
     add_casted_stat(buffer, bufferedBackfill.items, add_stat, c);
-=======
-    add_casted_stat(buffer, itemsReady.load() ? "true" : "false", add_stat, c);
->>>>>>> 87869fd3
 }
 
 void ActiveStream::addTakeoverStats(ADD_STAT add_stat, const void *cookie) {
@@ -637,29 +473,17 @@
 DcpResponse* ActiveStream::nextQueuedItem() {
     if (!readyQ.empty()) {
         DcpResponse* response = readyQ.front();
-<<<<<<< HEAD
-        if (response->getEvent() == DCP_MUTATION ||
-            response->getEvent() == DCP_DELETION ||
-            response->getEvent() == DCP_EXPIRATION) {
-            lastSentSeqno = dynamic_cast<MutationResponse*>(response)->getBySeqno();
-
-            if (state_ == STREAM_BACKFILLING) {
-                backfillItems.sent++;
-            } else {
-                itemsFromMemoryPhase++;
-=======
-        if (producer.bufferLogInsert(response->getMessageSize())) {
+        if (producer->bufferLogInsert(response->getMessageSize())) {
             if (response->getEvent() == DCP_MUTATION ||
                 response->getEvent() == DCP_DELETION ||
                 response->getEvent() == DCP_EXPIRATION) {
                 lastSentSeqno = dynamic_cast<MutationResponse*>(response)->getBySeqno();
 
                 if (state_ == STREAM_BACKFILLING) {
-                    itemsFromBackfill++;
+                    backfillItems.sent++;
                 } else {
-                    itemsFromMemory++;
+                    itemsFromMemoryPhase++;
                 }
->>>>>>> 87869fd3
             }
             popFromReadyQ();
             return response;
@@ -760,7 +584,7 @@
     bool inverse = false;
     if (status != END_STREAM_DISCONNECTED &&
         itemsReady.compare_exchange_strong(inverse, true)) {
-        producer.notifyStreamReady(vb_, true);
+        producer->notifyStreamReady(vb_, true);
     }
     return 0;
 }
@@ -769,7 +593,7 @@
     if (state_ != STREAM_DEAD) {
         bool inverse = false;
         if (itemsReady.compare_exchange_strong(inverse, true)) {
-            producer.notifyStreamReady(vb_, true);
+            producer->notifyStreamReady(vb_, true);
         }
     }
 }
@@ -788,7 +612,6 @@
             pushToReadyQ(new StreamEndResponse(opaque_, reason, vb_));
         }
         transitionState(STREAM_DEAD);
-<<<<<<< HEAD
         LOG(EXTENSION_LOG_WARNING, "%s (vb %" PRId16 ") Stream closing, "
             "%" PRIu64 " items sent from backfill phase, %" PRIu64 " items "
             "sent from memory phase, %" PRIu64 " was last seqno sent, "
@@ -796,12 +619,6 @@
             uint64_t(backfillItems.sent.load()),
             uint64_t(itemsFromMemoryPhase), lastSentSeqno,
             getEndStreamStatusStr(reason));
-=======
-        LOG(EXTENSION_LOG_WARNING, "%s (vb %d) Stream closing, %llu items sent"
-            " from disk, %llu items sent from memory, %llu was last seqno sent"
-            " %s is the reason", producer.logHeader(), vb_, itemsFromBackfill,
-            itemsFromMemory, lastSentSeqno, getEndStreamStatusStr(reason));
->>>>>>> 87869fd3
     }
 }
 
@@ -842,16 +659,9 @@
         bool tryBackfill = isFirstItem || flags_ & DCP_ADD_STREAM_FLAG_DISKONLY;
 
         if (backfillStart <= backfillEnd && tryBackfill) {
-<<<<<<< HEAD
             BackfillManager* backfillMgr = producer->getBackfillManager();
             backfillMgr->schedule(this, backfillStart, backfillEnd);
-            isBackfillTaskRunning = true;
-=======
-            ExTask task = new DCPBackfill(engine, this, backfillStart, backfillEnd,
-                                          Priority::TapBgFetcherPriority, 0, false);
-            ExecutorPool::get()->schedule(task, AUXIO_TASK_IDX);
             isBackfillTaskRunning.store(true);
->>>>>>> 87869fd3
         } else {
             if (flags_ & DCP_ADD_STREAM_FLAG_DISKONLY) {
                 endStream(END_STREAM_OK);
@@ -884,7 +694,7 @@
 
 void ActiveStream::transitionState(stream_state_t newState) {
     LOG(EXTENSION_LOG_DEBUG, "%s (vb %d) Transitioning from %s to %s",
-        producer.logHeader(), vb_, stateName(state_), stateName(newState));
+        producer->logHeader(), vb_, stateName(state_), stateName(newState));
 
     if (state_ == newState) {
         return;
@@ -910,7 +720,7 @@
             break;
         default:
             LOG(EXTENSION_LOG_WARNING, "%s (vb %d) Invalid Transition from %s "
-                "to %s", producer.logHeader(), vb_, stateName(state_),
+                "to %s", producer->logHeader(), vb_, stateName(state_),
                 stateName(newState));
             abort();
     }
@@ -969,14 +779,10 @@
 
 const char* ActiveStream::logHeader()
 {
-    return producer.logHeader();
-}
-
-<<<<<<< HEAD
+    return producer->logHeader();
+}
+
 NotifierStream::NotifierStream(EventuallyPersistentEngine* e, dcp_producer_t p,
-=======
-NotifierStream::NotifierStream(EventuallyPersistentEngine* e, DcpProducer& p,
->>>>>>> 87869fd3
                                const std::string &name, uint32_t flags,
                                uint32_t opaque, uint16_t vb, uint64_t st_seqno,
                                uint64_t en_seqno, uint64_t vb_uuid,
@@ -996,7 +802,7 @@
     type_ = STREAM_NOTIFIER;
 
     LOG(EXTENSION_LOG_WARNING, "%s (vb %d) stream created with start seqno "
-        "%llu and end seqno %llu", producer.logHeader(), vb, st_seqno,
+        "%llu and end seqno %llu", producer->logHeader(), vb, st_seqno,
         en_seqno);
 }
 
@@ -1009,7 +815,7 @@
             lh.unlock();
             bool inverse = false;
             if (itemsReady.compare_exchange_strong(inverse, true)) {
-                producer.notifyStreamReady(vb_, true);
+                producer->notifyStreamReady(vb_, true);
             }
         }
     }
@@ -1024,7 +830,7 @@
         lh.unlock();
         bool inverse = false;
         if (itemsReady.compare_exchange_strong(inverse, true)) {
-            producer.notifyStreamReady(vb_, true);
+            producer->notifyStreamReady(vb_, true);
         }
     }
 }
@@ -1038,7 +844,7 @@
     }
 
     DcpResponse* response = readyQ.front();
-    if (producer.bufferLogInsert(response->getMessageSize())) {
+    if (producer->bufferLogInsert(response->getMessageSize())) {
         popFromReadyQ();
     } else {
         response = NULL;
@@ -1049,7 +855,7 @@
 
 void NotifierStream::transitionState(stream_state_t newState) {
     LOG(EXTENSION_LOG_DEBUG, "%s (vb %d) Transitioning from %s to %s",
-        producer.logHeader(), vb_, stateName(state_), stateName(newState));
+        producer->logHeader(), vb_, stateName(state_), stateName(newState));
 
     if (state_ == newState) {
         return;
@@ -1061,7 +867,7 @@
             break;
         default:
             LOG(EXTENSION_LOG_WARNING, "%s (vb %d) Invalid Transition from %s "
-                "to %s", producer.logHeader(), vb_, stateName(state_),
+                "to %s", producer->logHeader(), vb_, stateName(state_),
                 stateName(newState));
             abort();
     }
