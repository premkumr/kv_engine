/* -*- Mode: C++; tab-width: 4; c-basic-offset: 4; indent-tabs-mode: nil -*- */
/*
 *     Copyright 2013 Couchbase, Inc
 *
 *   Licensed under the Apache License, Version 2.0 (the "License");
 *   you may not use this file except in compliance with the License.
 *   You may obtain a copy of the License at
 *
 *       http://www.apache.org/licenses/LICENSE-2.0
 *
 *   Unless required by applicable law or agreed to in writing, software
 *   distributed under the License is distributed on an "AS IS" BASIS,
 *   WITHOUT WARRANTIES OR CONDITIONS OF ANY KIND, either express or implied.
 *   See the License for the specific language governing permissions and
 *   limitations under the License.
 */

#include "config.h"

#include "ep_engine.h"
#include "failover-table.h"
#include "kvstore.h"
#include "statwriter.h"
#include "dcp-backfill-manager.h"
#include "dcp-backfill.h"
#include "dcp-consumer.h"
#include "dcp-producer.h"
#include "dcp-response.h"
#include "dcp-stream.h"

static const char* snapshotTypeToString(snapshot_type_t type) {
    static const char * const snapshotTypes[] = { "none", "disk", "memory" };
    cb_assert(type >= none && type <= memory);
    return snapshotTypes[type];
}

const uint64_t Stream::dcpMaxSeqno = std::numeric_limits<uint64_t>::max();
const size_t PassiveStream::batchSize = 10;

Stream::Stream(const std::string &name, uint32_t flags, uint32_t opaque,
               uint16_t vb, uint64_t start_seqno, uint64_t end_seqno,
               uint64_t vb_uuid, uint64_t snap_start_seqno,
               uint64_t snap_end_seqno)
    : name_(name), flags_(flags), opaque_(opaque), vb_(vb),
      start_seqno_(start_seqno), end_seqno_(end_seqno), vb_uuid_(vb_uuid),
      snap_start_seqno_(snap_start_seqno),
      snap_end_seqno_(snap_end_seqno),
      state_(STREAM_PENDING), itemsReady(false), readyQueueMemory(0) {
}

Stream::~Stream() {
    // NB: reusing the "unlocked" method without a lock because we're
    // destructing and should not take any locks.
    clear_UNLOCKED();
}

void Stream::clear_UNLOCKED() {
    while (!readyQ.empty()) {
        DcpResponse* resp = readyQ.front();
        popFromReadyQ();
        delete resp;
    }
}

void Stream::pushToReadyQ(DcpResponse* resp)
{
    if (resp) {
        readyQ.push(resp);
        readyQueueMemory += resp->getMessageSize();
    }
}

void Stream::popFromReadyQ(void)
{
    if (!readyQ.empty()) {
        uint32_t respSize = readyQ.front()->getMessageSize();
        readyQ.pop();
        /* Decrement the readyQ size */
        if ((readyQueueMemory - respSize) <= readyQueueMemory) {
            readyQueueMemory -= respSize;
        } else {
            LOG(EXTENSION_LOG_DEBUG, "readyQ size for stream %s (vb %d)"
                "underflow, likely wrong stat calculation! curr size: %llu;"
                "new size: %d", name_.c_str(), getVBucket(), readyQueueMemory,
                respSize);
            readyQueueMemory = 0;
        }
    }
}

uint64_t Stream::getReadyQueueMemory() {
    return readyQueueMemory;
}

const char * Stream::stateName(stream_state_t st) const {
    static const char * const stateNames[] = {
        "pending", "backfilling", "in-memory", "takeover-send", "takeover-wait",
        "reading", "dead"
    };
    cb_assert(st >= STREAM_PENDING && st <= STREAM_DEAD);
    return stateNames[st];
}

void Stream::addStats(ADD_STAT add_stat, const void *c) {
    const int bsize = 1024;
    char buffer[bsize];
    snprintf(buffer, bsize, "%s:stream_%d_flags", name_.c_str(), vb_);
    add_casted_stat(buffer, flags_, add_stat, c);
    snprintf(buffer, bsize, "%s:stream_%d_opaque", name_.c_str(), vb_);
    add_casted_stat(buffer, opaque_, add_stat, c);
    snprintf(buffer, bsize, "%s:stream_%d_start_seqno", name_.c_str(), vb_);
    add_casted_stat(buffer, start_seqno_, add_stat, c);
    snprintf(buffer, bsize, "%s:stream_%d_end_seqno", name_.c_str(), vb_);
    add_casted_stat(buffer, end_seqno_, add_stat, c);
    snprintf(buffer, bsize, "%s:stream_%d_vb_uuid", name_.c_str(), vb_);
    add_casted_stat(buffer, vb_uuid_, add_stat, c);
    snprintf(buffer, bsize, "%s:stream_%d_snap_start_seqno", name_.c_str(), vb_);
    add_casted_stat(buffer, snap_start_seqno_, add_stat, c);
    snprintf(buffer, bsize, "%s:stream_%d_snap_end_seqno", name_.c_str(), vb_);
    add_casted_stat(buffer, snap_end_seqno_, add_stat, c);
    snprintf(buffer, bsize, "%s:stream_%d_state", name_.c_str(), vb_);
    add_casted_stat(buffer, stateName(state_), add_stat, c);
}

ActiveStream::ActiveStream(EventuallyPersistentEngine* e, dcp_producer_t p,
                           const std::string &n, uint32_t flags,
                           uint32_t opaque, uint16_t vb, uint64_t st_seqno,
                           uint64_t en_seqno, uint64_t vb_uuid,
                           uint64_t snap_start_seqno, uint64_t snap_end_seqno)
    :  Stream(n, flags, opaque, vb, st_seqno, en_seqno, vb_uuid,
              snap_start_seqno, snap_end_seqno),
       lastReadSeqno(st_seqno), lastSentSeqno(st_seqno), curChkSeqno(st_seqno),
       takeoverState(vbucket_state_pending), backfillRemaining(0),
<<<<<<< HEAD
       itemsFromMemoryPhase(0), firstMarkerSent(false), waitForSnapshot(0),
       engine(e), producer(p), isBackfillTaskRunning(false),
       lastSentSnapEndSeqno(0), checkpointCreatorTask(task),
=======
       itemsFromBackfill(0), itemsFromMemory(0), firstMarkerSent(false),
       waitForSnapshot(0), engine(e), producer(p),
       isBackfillTaskRunning(false), lastSentSnapEndSeqno(0),
>>>>>>> 37d53b1a
       chkptItemsExtractionInProgress(false) {

    const char* type = "";
    if (flags_ & DCP_ADD_STREAM_FLAG_TAKEOVER) {
        type = "takeover ";
        end_seqno_ = dcpMaxSeqno;
    }

    RCPtr<VBucket> vbucket = engine->getVBucket(vb);
    if (vbucket) {
        ReaderLockHolder rlh(vbucket->getStateLock());
        if (vbucket->getState() == vbucket_state_replica) {
            snapshot_info_t info = vbucket->checkpointManager.getSnapshotInfo();
            if (info.range.end > en_seqno) {
                end_seqno_ = info.range.end;
            }
        }
    }

    LOG(EXTENSION_LOG_WARNING, "%s (vb %" PRIu16 ") Creating %sstream "
        "with start seqno %" PRIu64 " and end seqno %" PRIu64"",
        producer->logHeader(), vb, type, st_seqno, en_seqno);

    backfillItems.memory = 0;
    backfillItems.disk = 0;
    backfillItems.sent = 0;

    type_ = STREAM_ACTIVE;

    bufferedBackfill.bytes = 0;
    bufferedBackfill.items = 0;

    if (start_seqno_ >= end_seqno_) {
        endStream(END_STREAM_OK);
        itemsReady.store(true);
    } else {
        LOG(EXTENSION_LOG_WARNING, "%s (vb %" PRIu16 ") %sstream created!",
            producer->logHeader(), vb, type);
    }
}

ActiveStream::~ActiveStream() {
    transitionState(STREAM_DEAD);
}

DcpResponse* ActiveStream::next() {
    LockHolder lh(streamMutex);

    stream_state_t initState = state_;

    DcpResponse* response = NULL;

    switch (state_) {
        case STREAM_PENDING:
            break;
        case STREAM_BACKFILLING:
            response = backfillPhase();
            break;
        case STREAM_IN_MEMORY:
            response = inMemoryPhase();
            break;
        case STREAM_TAKEOVER_SEND:
            response = takeoverSendPhase();
            break;
        case STREAM_TAKEOVER_WAIT:
            response = takeoverWaitPhase();
            break;
        case STREAM_DEAD:
            response = deadPhase();
            break;
        default:
            LOG(EXTENSION_LOG_WARNING, "%s (vb %d) Invalid state '%s'",
                producer->logHeader(), vb_, stateName(state_));
            abort();
    }

    if (state_ != STREAM_DEAD && initState != state_ && !response) {
        lh.unlock();
        return next();
    }

    itemsReady.store(response ? true : false);
    return response;
}

void ActiveStream::markDiskSnapshot(uint64_t startSeqno, uint64_t endSeqno) {
    LockHolder lh(streamMutex);
    uint64_t chkCursorSeqno = endSeqno;

    if (state_ != STREAM_BACKFILLING) {
        return;
    }

    startSeqno = std::min(snap_start_seqno_, startSeqno);
    firstMarkerSent = true;

    RCPtr<VBucket> vb = engine->getVBucket(vb_);
    if (vb) {
        ReaderLockHolder rlh(vb->getStateLock());
        if (vb->getState() == vbucket_state_replica) {
            if (end_seqno_ > endSeqno) {
                /* We possibly have items in the open checkpoint
                   (incomplete snapshot) */
                LOG(EXTENSION_LOG_WARNING, "%s (vb %d) Merging backfill and "
                    "memory snapshot for a replica vbucket, start seqno "
                    "%" PRIu64 " and end seqno %" PRIu64, producer->logHeader(),
                    vb_, startSeqno, endSeqno);
                endSeqno = end_seqno_;
            }
        }
    }

    LOG(EXTENSION_LOG_WARNING, "%s (vb %d) Sending disk snapshot with start "
        "seqno %llu and end seqno %llu", producer->logHeader(), vb_, startSeqno,
        endSeqno);
    pushToReadyQ(new SnapshotMarker(opaque_, vb_, startSeqno, endSeqno,
                                    MARKER_FLAG_DISK));
    lastSentSnapEndSeqno = endSeqno;

    if (!vb) {
        endStream(END_STREAM_STATE);
    } else {
        if (endSeqno > end_seqno_) {
            chkCursorSeqno = end_seqno_;
        }
        // Only re-register the cursor if we still need to get memory snapshots
        CursorRegResult result =
            vb->checkpointManager.registerCursorBySeqno(name_, chkCursorSeqno);
        curChkSeqno = result.first;
    }

    lh.unlock();
    bool inverse = false;
    if (itemsReady.compare_exchange_strong(inverse, true)) {
        producer->notifyStreamReady(vb_, false);
    }
}

bool ActiveStream::backfillReceived(Item* itm, backfill_source_t backfill_source) {
    LockHolder lh(streamMutex);
    if (state_ == STREAM_BACKFILLING) {
        if (!producer->getBackfillManager()->bytesRead(itm->size())) {
            delete itm;
            return false;
        }

        bufferedBackfill.bytes.fetch_add(itm->size());
        bufferedBackfill.items++;

        pushToReadyQ(new MutationResponse(itm, opaque_,
                          prepareExtendedMetaData(itm->getVBucketId(),
                                                  itm->getConflictResMode())));
        lastReadSeqno = itm->getBySeqno();
        lh.unlock();
        bool inverse = false;
        if (itemsReady.compare_exchange_strong(inverse, true)) {
            producer->notifyStreamReady(vb_, false);
        }

        if (backfill_source == BACKFILL_FROM_MEMORY) {
            backfillItems.memory++;
        } else {
            backfillItems.disk++;
        }
    } else {
        delete itm;
    }

    return true;
}

void ActiveStream::completeBackfill() {
    {
        LockHolder lh(streamMutex);
        LOG(EXTENSION_LOG_WARNING, "%s (vb %d) Backfill complete, %d items read"
            " from disk %d from memory, last seqno read: %llu",
            producer->logHeader(), vb_, backfillItems.disk.load(),
            backfillItems.memory.load(), lastReadSeqno);
    }

    isBackfillTaskRunning.store(false);
    bool inverse = false;
    if (itemsReady.compare_exchange_strong(inverse, true)) {
        producer->notifyStreamReady(vb_, false);
    }
}

void ActiveStream::snapshotMarkerAckReceived() {
    bool inverse = false;
    if (--waitForSnapshot == 0 &&
        itemsReady.compare_exchange_strong(inverse, true)) {
        producer->notifyStreamReady(vb_, true);
    }
}

void ActiveStream::setVBucketStateAckRecieved() {
    LockHolder lh(streamMutex);
    if (state_ == STREAM_TAKEOVER_WAIT) {
        if (takeoverState == vbucket_state_pending) {
            LOG(EXTENSION_LOG_INFO, "%s (vb %" PRIu16 ") Receive ack for set "
                "vbucket state to pending message", producer->logHeader(), vb_);

            RCPtr<VBucket> vbucket = engine->getVBucket(vb_);
            engine->getEpStore()->setVBucketState(vb_, vbucket_state_dead,
                                                  false, false);
            LOG(EXTENSION_LOG_WARNING, "%s (vb %" PRIu16 ") Vbucket marked as "
                "dead, last sent seqno: %" PRIu64 ", high seqno: %" PRIu64 "",
                producer->logHeader(), vb_, lastSentSeqno,
                vbucket->getHighSeqno());
            takeoverState = vbucket_state_active;
            transitionState(STREAM_TAKEOVER_SEND);
        } else {
            LOG(EXTENSION_LOG_INFO, "%s (vb %" PRIu16 ") Receive ack for set "
                "vbucket state to active message", producer->logHeader(), vb_);
            endStream(END_STREAM_OK);
        }

        lh.unlock();
        bool inverse = false;
        if (itemsReady.compare_exchange_strong(inverse, true)) {
            producer->notifyStreamReady(vb_, true);
        }
    } else {
        LOG(EXTENSION_LOG_WARNING, "%s (vb %d) Unexpected ack for set vbucket "
            "op on stream '%s' state '%s'", producer->logHeader(), vb_,
            name_.c_str(), stateName(state_));
    }
}

DcpResponse* ActiveStream::backfillPhase() {
    DcpResponse* resp = nextQueuedItem();

    if (resp && (resp->getEvent() == DCP_MUTATION ||
         resp->getEvent() == DCP_DELETION ||
         resp->getEvent() == DCP_EXPIRATION)) {
        MutationResponse* m = static_cast<MutationResponse*>(resp);
        producer->getBackfillManager()->bytesSent(m->getItem()->size());
        bufferedBackfill.bytes.fetch_sub(m->getItem()->size());
        bufferedBackfill.items--;
        if (backfillRemaining > 0) {
            backfillRemaining--;
        }
    }

    if (!isBackfillTaskRunning && readyQ.empty()) {
        backfillRemaining = 0;
        if (lastReadSeqno >= end_seqno_) {
            endStream(END_STREAM_OK);
        } else if (flags_ & DCP_ADD_STREAM_FLAG_TAKEOVER) {
            transitionState(STREAM_TAKEOVER_SEND);
        } else if (flags_ & DCP_ADD_STREAM_FLAG_DISKONLY) {
            endStream(END_STREAM_OK);
        } else {
            transitionState(STREAM_IN_MEMORY);
        }

        if (!resp) {
            resp = nextQueuedItem();
        }
    }

    return resp;
}

DcpResponse* ActiveStream::inMemoryPhase() {
    if (lastSentSeqno >= end_seqno_) {
        endStream(END_STREAM_OK);
    } else if (readyQ.empty()) {
        if (nextCheckpointItem()) {
            return NULL;
        }
    }

    return nextQueuedItem();
}

DcpResponse* ActiveStream::takeoverSendPhase() {
    if (!readyQ.empty()) {
        return nextQueuedItem();
    } else {
        if (nextCheckpointItem()) {
            return NULL;
        }
    }

    if (waitForSnapshot != 0) {
        return NULL;
    }
    DcpResponse* resp = NULL;
    if (producer->bufferLogInsert(SetVBucketState::baseMsgBytes)) {
        resp = new SetVBucketState(opaque_, vb_, takeoverState);
        transitionState(STREAM_TAKEOVER_WAIT);
    }
    return resp;
}

DcpResponse* ActiveStream::takeoverWaitPhase() {
    return nextQueuedItem();
}

DcpResponse* ActiveStream::deadPhase() {
    return nextQueuedItem();
}

void ActiveStream::addStats(ADD_STAT add_stat, const void *c) {
    Stream::addStats(add_stat, c);

    const int bsize = 1024;
    char buffer[bsize];
    snprintf(buffer, bsize, "%s:stream_%d_backfill_disk_items",
             name_.c_str(), vb_);
    add_casted_stat(buffer, backfillItems.disk, add_stat, c);
    snprintf(buffer, bsize, "%s:stream_%d_backfill_mem_items",
             name_.c_str(), vb_);
    add_casted_stat(buffer, backfillItems.memory, add_stat, c);
    snprintf(buffer, bsize, "%s:stream_%d_backfill_sent", name_.c_str(), vb_);
    add_casted_stat(buffer, backfillItems.sent, add_stat, c);
    snprintf(buffer, bsize, "%s:stream_%d_memory_phase", name_.c_str(), vb_);
    add_casted_stat(buffer, itemsFromMemoryPhase, add_stat, c);
    snprintf(buffer, bsize, "%s:stream_%d_last_sent_seqno", name_.c_str(), vb_);
    add_casted_stat(buffer, lastSentSeqno, add_stat, c);
    snprintf(buffer, bsize, "%s:stream_%d_last_read_seqno", name_.c_str(), vb_);
    add_casted_stat(buffer, lastReadSeqno, add_stat, c);
    snprintf(buffer, bsize, "%s:stream_%d_ready_queue_memory", name_.c_str(), vb_);
    add_casted_stat(buffer, getReadyQueueMemory(), add_stat, c);
    snprintf(buffer, bsize, "%s:stream_%d_items_ready", name_.c_str(), vb_);
    add_casted_stat(buffer, itemsReady.load() ? "true" : "false", add_stat, c);
    snprintf(buffer, bsize, "%s:stream_%d_backfill_buffer_bytes", name_.c_str(), vb_);
    add_casted_stat(buffer, bufferedBackfill.bytes, add_stat, c);
    snprintf(buffer, bsize, "%s:stream_%d_backfill_buffer_items", name_.c_str(), vb_);
    add_casted_stat(buffer, bufferedBackfill.items, add_stat, c);
}

void ActiveStream::addTakeoverStats(ADD_STAT add_stat, const void *cookie) {
    LockHolder lh(streamMutex);

    RCPtr<VBucket> vb = engine->getVBucket(vb_);
    add_casted_stat("name", name_, add_stat, cookie);
    if (!vb || state_ == STREAM_DEAD) {
        add_casted_stat("status", "completed", add_stat, cookie);
        add_casted_stat("estimate", 0, add_stat, cookie);
        add_casted_stat("backfillRemaining", 0, add_stat, cookie);
        add_casted_stat("estimate", 0, add_stat, cookie);
        return;
    }

    size_t total = backfillRemaining;
    if (state_ == STREAM_BACKFILLING) {
        add_casted_stat("status", "backfilling", add_stat, cookie);
    } else {
        add_casted_stat("status", "in-memory", add_stat, cookie);
    }
    add_casted_stat("backfillRemaining", backfillRemaining, add_stat, cookie);

    item_eviction_policy_t iep = engine->getEpStore()->getItemEvictionPolicy();
    size_t vb_items = vb->getNumItems(iep);
    size_t chk_items = vb_items > 0 ?
                vb->checkpointManager.getNumItemsForCursor(name_) : 0;
    size_t del_items = engine->getEpStore()->getRWUnderlying(vb_)->
                                                    getNumPersistedDeletes(vb_);

    if (end_seqno_ < curChkSeqno) {
        chk_items = 0;
    } else if ((end_seqno_ - curChkSeqno) < chk_items) {
        chk_items = end_seqno_ - curChkSeqno + 1;
    }
    total += chk_items;

    add_casted_stat("estimate", total, add_stat, cookie);
    add_casted_stat("chk_items", chk_items, add_stat, cookie);
    add_casted_stat("vb_items", vb_items, add_stat, cookie);
    add_casted_stat("on_disk_deletes", del_items, add_stat, cookie);
}

DcpResponse* ActiveStream::nextQueuedItem() {
    if (!readyQ.empty()) {
        DcpResponse* response = readyQ.front();
        if (producer->bufferLogInsert(response->getMessageSize())) {
            if (response->getEvent() == DCP_MUTATION ||
                response->getEvent() == DCP_DELETION ||
                response->getEvent() == DCP_EXPIRATION) {
                lastSentSeqno = dynamic_cast<MutationResponse*>(response)->getBySeqno();

                if (state_ == STREAM_BACKFILLING) {
                    backfillItems.sent++;
                } else {
                    itemsFromMemoryPhase++;
                }
            }
            popFromReadyQ();
            return response;
        }
    }
    return NULL;
}

bool ActiveStream::nextCheckpointItem() {
    RCPtr<VBucket> vbucket = engine->getVBucket(vb_);
    if (vbucket && vbucket->checkpointManager.getNumItemsForCursor(name_) > 0) {
        // schedule this stream to build the next checkpoint
        producer->scheduleCheckpointProcessorTask(this);
        return true;
    } else if (chkptItemsExtractionInProgress) {
        return true;
    }
    return false;
}

bool ActiveStreamCheckpointProcessorTask::run() {
    if (engine->getEpStats().isShutdown) {
        return false;
    }

    // Setup that we will sleep forever when done.
    snooze(INT_MAX);

    // Clear the notfification flag
    notified.store(false);

    size_t iterations = 0;
    do {
        stream_t nextStream = queuePop();
        ActiveStream* stream = static_cast<ActiveStream*>(nextStream.get());

        if (stream) {
            stream->nextCheckpointItemTask();
        } else {
            break;
        }
        iterations++;
    } while(!queueEmpty()
            && iterations < iterationsBeforeYield);

    // Now check if we were re-notified or there are still checkpoints
    bool expected = true;
    if (notified.compare_exchange_strong(expected, false)
        || !queueEmpty()) {
        // snooze for 0, essentially yielding and allowing other tasks a go
        snooze(0.0);
    }

    return true;
}

void ActiveStreamCheckpointProcessorTask::wakeup() {
    ExecutorPool::get()->wake(getId());
}

void ActiveStreamCheckpointProcessorTask::schedule(stream_t stream) {
    pushUnique(stream);

    bool expected = false;
    if (notified.compare_exchange_strong(expected, true)) {
        wakeup();
    }
}

void ActiveStreamCheckpointProcessorTask::clearQueues() {
    LockHolder lh(workQueueLock);
    while (!queue.empty()) {
        queue.pop();
    }
    queuedVbuckets.clear();
}

void ActiveStream::nextCheckpointItemTask() {
    RCPtr<VBucket> vbucket = engine->getVBucket(vb_);
    if (vbucket) {
        std::vector<queued_item> items;
        getOutstandingItems(vbucket, items);
        processItems(items);
    } else {
        /* The entity deleting the vbucket must set stream to dead,
           calling setDead(END_STREAM_STATE) will cause deadlock because
           it will try to grab streamMutex which is already acquired at this
           point here */
        return;
    }
}

void ActiveStream::getOutstandingItems(RCPtr<VBucket> &vb,
                                       std::vector<queued_item> &items) {
    // Commencing item processing - set guard flag.
    chkptItemsExtractionInProgress.store(true);

    vb->checkpointManager.getAllItemsForCursor(name_, items);
    if (vb->checkpointManager.getNumCheckpoints() > 1) {
        engine->getEpStore()->wakeUpCheckpointRemover();
    }
}


void ActiveStream::processItems(std::vector<queued_item>& items) {
    if (!items.empty()) {
        bool mark = false;
        if (items.front()->getOperation() == queue_op_checkpoint_start) {
            mark = true;
        }

        std::deque<MutationResponse*> mutations;
        std::vector<queued_item>::iterator itr = items.begin();
        for (; itr != items.end(); ++itr) {
            queued_item& qi = *itr;

            if (qi->getOperation() == queue_op_set ||
                qi->getOperation() == queue_op_del) {
                curChkSeqno = qi->getBySeqno();
                lastReadSeqno = qi->getBySeqno();

                mutations.push_back(new MutationResponse(qi, opaque_,
                            prepareExtendedMetaData(qi->getVBucketId(),
                                                    qi->getConflictResMode())));
            } else if (qi->getOperation() == queue_op_checkpoint_start) {
                cb_assert(mutations.empty());
                mark = true;
            }
        }

        if (mutations.empty()) {
            // If we only got checkpoint start or ends check to see if there are
            // any more snapshots before pausing the stream.
            nextCheckpointItemTask();
        } else {
            snapshot(mutations, mark);
        }
    }

    // Completed item processing - clear guard flag and notify producer.
    chkptItemsExtractionInProgress.store(false);
    producer->notifyStreamReady(vb_, true);
}

void ActiveStream::snapshot(std::deque<MutationResponse*>& items, bool mark) {
    if (items.empty()) {
        return;
    }

    LockHolder lh(streamMutex);

    if (isCurrentSnapshotCompleted()) {
        uint32_t flags = MARKER_FLAG_MEMORY;
        uint64_t snapStart = items.front()->getBySeqno();
        uint64_t snapEnd = items.back()->getBySeqno();

        if (mark) {
            flags |= MARKER_FLAG_CHK;
        }

        if (state_ == STREAM_TAKEOVER_SEND) {
            waitForSnapshot++;
            flags |= MARKER_FLAG_ACK;
        }

        if (!firstMarkerSent) {
            snapStart = std::min(snap_start_seqno_, snapStart);
            firstMarkerSent = true;
        }
        pushToReadyQ(new SnapshotMarker(opaque_, vb_, snapStart, snapEnd,
                                        flags));
        lastSentSnapEndSeqno = snapEnd;
    }

    std::deque<MutationResponse*>::iterator itemItr;
    for (itemItr = items.begin(); itemItr != items.end(); itemItr++) {
        pushToReadyQ(*itemItr);
    }
}

uint32_t ActiveStream::setDead(end_stream_status_t status) {
    {
        LockHolder lh(streamMutex);
        endStream(status);
    }

    bool inverse = false;
    if (status != END_STREAM_DISCONNECTED &&
        itemsReady.compare_exchange_strong(inverse, true)) {
        producer->notifyStreamReady(vb_, true);
    }
    return 0;
}

void ActiveStream::notifySeqnoAvailable(uint64_t seqno) {
    if (state_ != STREAM_DEAD) {
        bool inverse = false;
        if (itemsReady.compare_exchange_strong(inverse, true)) {
            producer->notifyStreamReady(vb_, true);
        }
    }
}

void ActiveStream::endStream(end_stream_status_t reason) {
    if (state_ != STREAM_DEAD) {
        if (state_ == STREAM_BACKFILLING) {
            // If Stream were in Backfilling state, clear out the
            // backfilled items to clear up the backfill buffer.
            clear_UNLOCKED();
            producer->getBackfillManager()->bytesSent(bufferedBackfill.bytes);
            bufferedBackfill.bytes = 0;
            bufferedBackfill.items = 0;
        }
        if (reason != END_STREAM_DISCONNECTED) {
            pushToReadyQ(new StreamEndResponse(opaque_, reason, vb_));
        }
        transitionState(STREAM_DEAD);
        LOG(EXTENSION_LOG_WARNING, "%s (vb %" PRId16 ") Stream closing, "
            "%" PRIu64 " items sent from backfill phase, %" PRIu64 " items "
            "sent from memory phase, %" PRIu64 " was last seqno sent, "
            "reason: %s", producer->logHeader(), vb_,
            uint64_t(backfillItems.sent.load()),
            uint64_t(itemsFromMemoryPhase), lastSentSeqno,
            getEndStreamStatusStr(reason));
    }
}

void ActiveStream::scheduleBackfill() {
    if (!isBackfillTaskRunning) {
        RCPtr<VBucket> vbucket = engine->getVBucket(vb_);
        if (!vbucket) {
            return;
        }

        CursorRegResult result =
            vbucket->checkpointManager.registerCursorBySeqno(name_,
                                                             lastReadSeqno);

        curChkSeqno = result.first;
        bool isFirstItem = result.second;

        cb_assert(lastReadSeqno <= curChkSeqno);
        uint64_t backfillStart = lastReadSeqno + 1;

        /* We need to find the minimum seqno that needs to be backfilled in
         * order to make sure that we don't miss anything when transitioning
         * to a memory snapshot. The backfill task will always make sure that
         * the backfill end seqno is contained in the backfill.
         */
        uint64_t backfillEnd = 0;
        if (flags_ & DCP_ADD_STREAM_FLAG_DISKONLY) { // disk backfill only
            backfillEnd = end_seqno_;
        } else { // disk backfill + in-memory streaming
            if (backfillStart < curChkSeqno) {
                if (curChkSeqno > end_seqno_) {
                    backfillEnd = end_seqno_;
                } else {
                    backfillEnd = curChkSeqno - 1;
                }
            }
        }

        bool tryBackfill = isFirstItem || flags_ & DCP_ADD_STREAM_FLAG_DISKONLY;

        if (backfillStart <= backfillEnd && tryBackfill) {
            BackfillManager* backfillMgr = producer->getBackfillManager();
            backfillMgr->schedule(this, backfillStart, backfillEnd);
            isBackfillTaskRunning.store(true);
        } else {
            if (flags_ & DCP_ADD_STREAM_FLAG_DISKONLY) {
                endStream(END_STREAM_OK);
            } else if (flags_ & DCP_ADD_STREAM_FLAG_TAKEOVER) {
                transitionState(STREAM_TAKEOVER_SEND);
            } else {
                transitionState(STREAM_IN_MEMORY);
            }
            itemsReady.store(true);
        }
    }
}

const char* ActiveStream::getEndStreamStatusStr(end_stream_status_t status)
{
    switch (status) {
    case END_STREAM_OK:
        return "The stream ended due to all items being streamed";
    case END_STREAM_CLOSED:
        return "The stream closed early due to a close stream message";
    case END_STREAM_STATE:
        return "The stream closed early because the vbucket state changed";
    case END_STREAM_DISCONNECTED:
        return "The stream closed early because the conn was disconnected";
    default:
        break;
    }
    return "Status unknown; this should not happen";
}

void ActiveStream::transitionState(stream_state_t newState) {
    LOG(EXTENSION_LOG_DEBUG, "%s (vb %d) Transitioning from %s to %s",
        producer->logHeader(), vb_, stateName(state_), stateName(newState));

    if (state_ == newState) {
        return;
    }

    switch (state_) {
        case STREAM_PENDING:
            cb_assert(newState == STREAM_BACKFILLING || newState == STREAM_DEAD);
            break;
        case STREAM_BACKFILLING:
            cb_assert(newState == STREAM_IN_MEMORY ||
                   newState == STREAM_TAKEOVER_SEND ||
                   newState == STREAM_DEAD);
            break;
        case STREAM_IN_MEMORY:
            cb_assert(newState == STREAM_BACKFILLING || newState == STREAM_DEAD);
            break;
        case STREAM_TAKEOVER_SEND:
            cb_assert(newState == STREAM_TAKEOVER_WAIT || newState == STREAM_DEAD);
            break;
        case STREAM_TAKEOVER_WAIT:
            cb_assert(newState == STREAM_TAKEOVER_SEND || newState == STREAM_DEAD);
            break;
        default:
            LOG(EXTENSION_LOG_WARNING, "%s (vb %d) Invalid Transition from %s "
                "to %s", producer->logHeader(), vb_, stateName(state_),
                stateName(newState));
            abort();
    }

    state_ = newState;

    switch (newState) {
        case STREAM_BACKFILLING:
            scheduleBackfill();
            break;
        case STREAM_IN_MEMORY:
            // Check if the producer has sent up till the last requested
            // sequence number already, if not - move checkpoint items into
            // the ready queue.
            if (lastSentSeqno >= end_seqno_) {
                // Stream transitioning to DEAD state
                endStream(END_STREAM_OK);
            } else {
                nextCheckpointItem();
            }
            break;
        case STREAM_TAKEOVER_SEND:
            nextCheckpointItem();
            break;
        case STREAM_DEAD:
            {
                RCPtr<VBucket> vb = engine->getVBucket(vb_);
                if (vb) {
                    vb->checkpointManager.removeCursor(name_);
                }
                break;
            }
        case STREAM_TAKEOVER_WAIT:
        case STREAM_PENDING:
            break;
        case STREAM_READING:
            LOG(EXTENSION_LOG_WARNING,
                "ActiveStream::transitionState: newState can't be "
                "STREAM_READING!");
            break;
    }
}

size_t ActiveStream::getItemsRemaining() {
    RCPtr<VBucket> vbucket = engine->getVBucket(vb_);

    if (!vbucket || state_ == STREAM_DEAD) {
        return 0;
    }

    uint64_t high_seqno = vbucket->getHighSeqno();

    if (end_seqno_ < high_seqno) {
        if (end_seqno_ > lastSentSeqno) {
            return (end_seqno_ - lastSentSeqno);
        }
    } else {
        if (high_seqno > lastSentSeqno) {
            return (high_seqno - lastSentSeqno);
        }
    }

    return 0;
}

ExtendedMetaData* ActiveStream::prepareExtendedMetaData(uint16_t vBucketId,
                                                        uint8_t conflictResMode)
{
    ExtendedMetaData *emd = NULL;
    if (producer->isExtMetaDataEnabled()) {
        RCPtr<VBucket> vb = engine->getVBucket(vBucketId);
        if (vb && vb->isTimeSyncEnabled()) {
            int64_t adjustedTime = gethrtime() + vb->getDriftCounter();
            emd = new ExtendedMetaData(adjustedTime, conflictResMode);
        } else {
            emd = new ExtendedMetaData(conflictResMode);
        }
    }
    return emd;
}

const char* ActiveStream::logHeader()
{
    return producer->logHeader();
}

bool ActiveStream::isCurrentSnapshotCompleted() const
{
    RCPtr<VBucket> vbucket = engine->getVBucket(vb_);
    if (vbucket) {
        ReaderLockHolder rlh(vbucket->getStateLock());
        if (vbucket_state_replica == vbucket->getState()) {
            if (lastSentSnapEndSeqno >= lastReadSeqno) {
                return false;
            }
        }
    }
    return true;
}

NotifierStream::NotifierStream(EventuallyPersistentEngine* e, dcp_producer_t p,
                               const std::string &name, uint32_t flags,
                               uint32_t opaque, uint16_t vb, uint64_t st_seqno,
                               uint64_t en_seqno, uint64_t vb_uuid,
                               uint64_t snap_start_seqno,
                               uint64_t snap_end_seqno)
    : Stream(name, flags, opaque, vb, st_seqno, en_seqno, vb_uuid,
             snap_start_seqno, snap_end_seqno),
      producer(p) {
    LockHolder lh(streamMutex);
    RCPtr<VBucket> vbucket = e->getVBucket(vb_);
    if (vbucket && static_cast<uint64_t>(vbucket->getHighSeqno()) > st_seqno) {
        pushToReadyQ(new StreamEndResponse(opaque_, END_STREAM_OK, vb_));
        transitionState(STREAM_DEAD);
        itemsReady.store(true);
    }

    type_ = STREAM_NOTIFIER;

    LOG(EXTENSION_LOG_WARNING, "%s (vb %d) stream created with start seqno "
        "%llu and end seqno %llu", producer->logHeader(), vb, st_seqno,
        en_seqno);
}

uint32_t NotifierStream::setDead(end_stream_status_t status) {
    LockHolder lh(streamMutex);
    if (state_ != STREAM_DEAD) {
        transitionState(STREAM_DEAD);
        if (status != END_STREAM_DISCONNECTED) {
            pushToReadyQ(new StreamEndResponse(opaque_, status, vb_));
            lh.unlock();
            bool inverse = false;
            if (itemsReady.compare_exchange_strong(inverse, true)) {
                producer->notifyStreamReady(vb_, true);
            }
        }
    }
    return 0;
}

void NotifierStream::notifySeqnoAvailable(uint64_t seqno) {
    LockHolder lh(streamMutex);
    if (state_ != STREAM_DEAD && start_seqno_ < seqno) {
        pushToReadyQ(new StreamEndResponse(opaque_, END_STREAM_OK, vb_));
        transitionState(STREAM_DEAD);
        lh.unlock();
        bool inverse = false;
        if (itemsReady.compare_exchange_strong(inverse, true)) {
            producer->notifyStreamReady(vb_, true);
        }
    }
}

DcpResponse* NotifierStream::next() {
    LockHolder lh(streamMutex);

    if (readyQ.empty()) {
        itemsReady.store(false);
        return NULL;
    }

    DcpResponse* response = readyQ.front();
    if (producer->bufferLogInsert(response->getMessageSize())) {
        popFromReadyQ();
    } else {
        response = NULL;
    }

    return response;
}

void NotifierStream::transitionState(stream_state_t newState) {
    LOG(EXTENSION_LOG_DEBUG, "%s (vb %d) Transitioning from %s to %s",
        producer->logHeader(), vb_, stateName(state_), stateName(newState));

    if (state_ == newState) {
        return;
    }

    switch (state_) {
        case STREAM_PENDING:
            cb_assert(newState == STREAM_DEAD);
            break;
        default:
            LOG(EXTENSION_LOG_WARNING, "%s (vb %d) Invalid Transition from %s "
                "to %s", producer->logHeader(), vb_, stateName(state_),
                stateName(newState));
            abort();
    }

    state_ = newState;
}

PassiveStream::PassiveStream(EventuallyPersistentEngine* e, dcp_consumer_t c,
                             const std::string &name, uint32_t flags,
                             uint32_t opaque, uint16_t vb, uint64_t st_seqno,
                             uint64_t en_seqno, uint64_t vb_uuid,
                             uint64_t snap_start_seqno, uint64_t snap_end_seqno,
                             uint64_t vb_high_seqno)
    : Stream(name, flags, opaque, vb, st_seqno, en_seqno, vb_uuid,
             snap_start_seqno, snap_end_seqno),
      engine(e), consumer(c), last_seqno(vb_high_seqno), cur_snapshot_start(0),
      cur_snapshot_end(0), cur_snapshot_type(none), cur_snapshot_ack(false) {
    LockHolder lh(streamMutex);
    pushToReadyQ(new StreamRequest(vb, opaque, flags, st_seqno, en_seqno,
                                  vb_uuid, snap_start_seqno, snap_end_seqno));
    itemsReady.store(true);
    type_ = STREAM_PASSIVE;

    const char* type = (flags & DCP_ADD_STREAM_FLAG_TAKEOVER) ? "takeover" : "";
    LOG(EXTENSION_LOG_WARNING, "%s (vb %" PRId16 ") Attempting to add %s stream"
        " with start seqno %" PRIu64 ", end seqno %" PRIu64 ","
        " vbucket uuid %" PRIu64 ", snap start seqno %" PRIu64 ","
        " snap end seqno %" PRIu64 ", and vb_high_seqno %" PRIu64 "",
        consumer->logHeader(), vb, type, st_seqno, en_seqno, vb_uuid,
        snap_start_seqno, snap_end_seqno, vb_high_seqno);
}

PassiveStream::~PassiveStream() {
    uint32_t unackedBytes = clearBuffer();
    if (transitionState(STREAM_DEAD)) {
        // Destructed a "live" stream, log it.
        LOG(EXTENSION_LOG_WARNING, "%s (vb %" PRId16 ") Destructing stream."
            " last_seqno is %" PRIu64 ", unAckedBytes is %" PRIu32 ".",
            consumer->logHeader(), vb_, last_seqno,
            unackedBytes);
    }
}

uint32_t PassiveStream::setDead_UNLOCKED(end_stream_status_t status,
                                         LockHolder *slh) {
    transitionState(STREAM_DEAD);
    slh->unlock();
    uint32_t unackedBytes = clearBuffer();
    LOG(EXTENSION_LOG_WARNING, "%s (vb %" PRId16 ") Setting stream to dead"
        " state, last_seqno is %" PRIu64 ", unackedBytes is %" PRIu32 ","
        " status is %s",
        consumer->logHeader(), vb_, last_seqno, unackedBytes,
        getEndStreamStatusStr(status));
    return unackedBytes;
}

uint32_t PassiveStream::setDead(end_stream_status_t status) {
    LockHolder lh(streamMutex);
    return setDead_UNLOCKED(status, &lh);
}

void PassiveStream::acceptStream(uint16_t status, uint32_t add_opaque) {
    LockHolder lh(streamMutex);
    if (state_ == STREAM_PENDING) {
        if (status == ENGINE_SUCCESS) {
            transitionState(STREAM_READING);
        } else {
            transitionState(STREAM_DEAD);
        }
        pushToReadyQ(new AddStreamResponse(add_opaque, opaque_, status));
        lh.unlock();
        bool inverse = false;
        if (itemsReady.compare_exchange_strong(inverse, true)) {
            consumer->notifyStreamReady(vb_);
        }
    }
}

void PassiveStream::reconnectStream(RCPtr<VBucket> &vb,
                                    uint32_t new_opaque,
                                    uint64_t start_seqno) {
    vb_uuid_ = vb->failovers->getLatestEntry().vb_uuid;

    snapshot_info_t info = vb->checkpointManager.getSnapshotInfo();
    if (info.range.end == info.start) {
        info.range.start = info.start;
    }

    snap_start_seqno_ = info.range.start;
    start_seqno_ = info.start;
    snap_end_seqno_ = info.range.end;

    LOG(EXTENSION_LOG_WARNING, "%s (vb %d) Attempting to reconnect stream "
        "with opaque %u, start seq no %llu, end seq no %llu, snap start seqno "
        "%llu, and snap end seqno %llu", consumer->logHeader(), vb_, new_opaque,
        start_seqno, end_seqno_, snap_start_seqno_, snap_end_seqno_);

    LockHolder lh(streamMutex);
    last_seqno = start_seqno;
    pushToReadyQ(new StreamRequest(vb_, new_opaque, flags_, start_seqno,
                                  end_seqno_, vb_uuid_, snap_start_seqno_,
                                  snap_end_seqno_));
    lh.unlock();
    bool inverse = false;
    if (itemsReady.compare_exchange_strong(inverse, true)) {
        consumer->notifyStreamReady(vb_);
    }
}

ENGINE_ERROR_CODE PassiveStream::messageReceived(DcpResponse* resp) {
    if(nullptr == resp) {
        return ENGINE_EINVAL;
    }

    LockHolder lh(buffer.bufMutex);

    if (state_ == STREAM_DEAD) {
        delete resp;
        return ENGINE_KEY_ENOENT;
    }

    switch (resp->getEvent()) {
        case DCP_MUTATION:
        case DCP_DELETION:
        case DCP_EXPIRATION:
        {
            MutationResponse* m = static_cast<MutationResponse*>(resp);
            uint64_t bySeqno = m->getBySeqno();
            if (bySeqno <= last_seqno) {
                LOG(EXTENSION_LOG_WARNING, "%s (vb %d) Erroneous (out of "
                    "sequence) mutation received, with opaque: %u, its "
                    "seqno (%llu) is not greater than last received seqno "
                    "(%llu); Dropping mutation!", consumer->logHeader(),
                    vb_, opaque_, bySeqno, last_seqno);
                delete m;
                return ENGINE_ERANGE;
            }
            last_seqno = bySeqno;
            break;
        }
        case DCP_SNAPSHOT_MARKER:
        {
            SnapshotMarker* s = static_cast<SnapshotMarker*>(resp);
            uint64_t snapStart = s->getStartSeqno();
            uint64_t snapEnd = s->getEndSeqno();
            if (snapStart < last_seqno && snapEnd <= last_seqno) {
                LOG(EXTENSION_LOG_WARNING, "%s (vb %d) Erroneous snapshot "
                    "marker received, with opaque: %u, its start (%llu), and"
                    "end (%llu) are less than last received seqno (%llu); "
                    "Dropping marker!", consumer->logHeader(), vb_, opaque_,
                    snapStart, snapEnd, last_seqno);
                delete s;
                return ENGINE_ERANGE;
            }
            break;
        }
        case DCP_SET_VBUCKET:
        case DCP_STREAM_END:
        {
            /* No validations necessary */
            break;
        }
        default:
        {
            LOG(EXTENSION_LOG_WARNING, "%s (vb %d) Unknown DCP op received: %d;"
                " Disconnecting connection..",
                consumer->logHeader(), vb_, resp->getEvent());
            return ENGINE_DISCONNECT;
        }
    }

    buffer.messages.push(resp);
    buffer.items++;
    buffer.bytes += resp->getMessageSize();

    return ENGINE_SUCCESS;
}

process_items_error_t PassiveStream::processBufferedMessages(uint32_t& processed_bytes) {
    LockHolder lh(buffer.bufMutex);
    uint32_t count = 0;
    uint32_t message_bytes = 0;
    uint32_t total_bytes_processed = 0;
    bool failed = false;

    if (buffer.messages.empty()) {
        return all_processed;
    }

    while (count < PassiveStream::batchSize && !buffer.messages.empty()) {
        ENGINE_ERROR_CODE ret = ENGINE_SUCCESS;
        DcpResponse *response = buffer.messages.front();
        message_bytes = response->getMessageSize();

        switch (response->getEvent()) {
            case DCP_MUTATION:
                ret = processMutation(static_cast<MutationResponse*>(response));
                break;
            case DCP_DELETION:
            case DCP_EXPIRATION:
                ret = processDeletion(static_cast<MutationResponse*>(response));
                break;
            case DCP_SNAPSHOT_MARKER:
                processMarker(static_cast<SnapshotMarker*>(response));
                break;
            case DCP_SET_VBUCKET:
                processSetVBucketState(static_cast<SetVBucketState*>(response));
                break;
            case DCP_STREAM_END:
                transitionState(STREAM_DEAD);
                break;
            default:
                abort();
        }

        if (ret == ENGINE_TMPFAIL || ret == ENGINE_ENOMEM) {
            failed = true;
            break;
        }

        delete response;
        buffer.messages.pop();
        buffer.items--;
        buffer.bytes -= message_bytes;
        count++;
        if (ret != ENGINE_ERANGE) {
            total_bytes_processed += message_bytes;
        }
    }

    processed_bytes = total_bytes_processed;

    if (failed) {
        return cannot_process;
    }

    return all_processed;
}

ENGINE_ERROR_CODE PassiveStream::processMutation(MutationResponse* mutation) {
    RCPtr<VBucket> vb = engine->getVBucket(vb_);
    if (!vb) {
        return ENGINE_NOT_MY_VBUCKET;
    }

    if (mutation->getBySeqno() > cur_snapshot_end) {
        LOG(EXTENSION_LOG_WARNING, "%s (vb %d) Erroneous mutation [sequence "
            "number (%llu) greater than current snapshot end seqno (%llu)] "
            "being processed; Dropping the mutation!", consumer->logHeader(),
            vb_, mutation->getBySeqno(), cur_snapshot_end);
        return ENGINE_ERANGE;
    }

    // MB-17517: Check for the incoming item's CAS validity. We /shouldn't/
    // receive anything without a valid CAS, however given that versions without
    // this check may send us "bad" CAS values, we should regenerate them (which
    // is better than rejecting the data entirely).
    if (!Item::isValidCas(mutation->getItem()->getCas())) {
        LOG(EXTENSION_LOG_WARNING,
            "%s Invalid CAS (0x%" PRIx64 ") received for mutation {vb:%" PRIu16
            ", seqno:%" PRId64 "}. Regenerating new CAS",
            consumer->logHeader(),
            mutation->getItem()->getCas(), vb_,
            mutation->getItem()->getBySeqno());
        mutation->getItem()->setCas();
    }

    ENGINE_ERROR_CODE ret;
    if (vb->isBackfillPhase()) {
        ret = engine->getEpStore()->addTAPBackfillItem(*mutation->getItem(),
                                                    INITIAL_NRU_VALUE,
                                                    false,
                                                    mutation->getExtMetaData());
    } else {
        ret = engine->getEpStore()->setWithMeta(*mutation->getItem(), 0, NULL,
                                                consumer->getCookie(), true,
                                                true, INITIAL_NRU_VALUE, false,
                                                mutation->getExtMetaData(),
                                                true);
    }

    // We should probably handle these error codes in a better way, but since
    // the producer side doesn't do anything with them anyways let's just log
    // them for now until we come up with a better solution.
    if (ret != ENGINE_SUCCESS) {
        LOG(EXTENSION_LOG_WARNING, "%s Got an error code %d while trying to "
            "process  mutation", consumer->logHeader(), ret);
    } else {
        handleSnapshotEnd(vb, mutation->getBySeqno());
    }

    return ret;
}

ENGINE_ERROR_CODE PassiveStream::processDeletion(MutationResponse* deletion) {
    RCPtr<VBucket> vb = engine->getVBucket(vb_);
    if (!vb) {
        return ENGINE_NOT_MY_VBUCKET;
    }

    if (deletion->getBySeqno() > cur_snapshot_end) {
        LOG(EXTENSION_LOG_WARNING, "%s (vb %d) Erroneous deletion [sequence "
            "number (%llu) greater than current snapshot end seqno (%llu)] "
            "being processed; Dropping the deletion!", consumer->logHeader(),
            vb_, deletion->getBySeqno(), cur_snapshot_end);
        return ENGINE_ERANGE;
    }

    uint64_t delCas = 0;
    ENGINE_ERROR_CODE ret;
    ItemMetaData meta = deletion->getItem()->getMetaData();

    // MB-17517: Check for the incoming item's CAS validity.
    if (!Item::isValidCas(meta.cas)) {
        LOG(EXTENSION_LOG_WARNING,
            "%s Invalid CAS (0x%" PRIx64 ") received for deletion {vb:%" PRIu16
            ", seqno:%" PRId64 "}. Regenerating new CAS",
            consumer->logHeader(), meta.cas, vb_, deletion->getBySeqno());
        meta.cas = Item::nextCas();
    }

    ret = engine->getEpStore()->deleteWithMeta(deletion->getItem()->getKey(),
                                               &delCas, NULL, deletion->getVBucket(),
                                               consumer->getCookie(), true,
                                               &meta, vb->isBackfillPhase(),
                                               false, deletion->getBySeqno(),
                                               deletion->getExtMetaData(),
                                               true);
    if (ret == ENGINE_KEY_ENOENT) {
        ret = ENGINE_SUCCESS;
    }

    // We should probably handle these error codes in a better way, but since
    // the producer side doesn't do anything with them anyways let's just log
    // them for now until we come up with a better solution.
    if (ret != ENGINE_SUCCESS) {
        LOG(EXTENSION_LOG_WARNING, "%s Got an error code %d while trying to "
            "process  deletion", consumer->logHeader(), ret);
    } else {
        handleSnapshotEnd(vb, deletion->getBySeqno());
    }

    return ret;
}

void PassiveStream::processMarker(SnapshotMarker* marker) {
    RCPtr<VBucket> vb = engine->getVBucket(vb_);

    cur_snapshot_start = marker->getStartSeqno();
    cur_snapshot_end = marker->getEndSeqno();
    cur_snapshot_type = (marker->getFlags() & MARKER_FLAG_DISK) ? disk : memory;

    if (vb) {
        if (marker->getFlags() & MARKER_FLAG_DISK && vb->getHighSeqno() == 0) {
            vb->setBackfillPhase(true);
            vb->checkpointManager.setBackfillPhase(cur_snapshot_start,
                                                   cur_snapshot_end);
        } else {
            if (marker->getFlags() & MARKER_FLAG_CHK ||
                vb->checkpointManager.getOpenCheckpointId() == 0) {
                vb->checkpointManager.createSnapshot(cur_snapshot_start,
                                                     cur_snapshot_end);
            } else {
                vb->checkpointManager.updateCurrentSnapshotEnd(cur_snapshot_end);
            }
            vb->setBackfillPhase(false);
        }

        if (marker->getFlags() & MARKER_FLAG_ACK) {
            cur_snapshot_ack = true;
        }
    }
}

void PassiveStream::processSetVBucketState(SetVBucketState* state) {
    engine->getEpStore()->setVBucketState(vb_, state->getState(), true);

    LockHolder lh (streamMutex);
    pushToReadyQ(new SetVBucketStateResponse(opaque_, ENGINE_SUCCESS));
    lh.unlock();
    bool inverse = false;
    if (itemsReady.compare_exchange_strong(inverse, true)) {
        consumer->notifyStreamReady(vb_);
    }
}

void PassiveStream::handleSnapshotEnd(RCPtr<VBucket>& vb, uint64_t byseqno) {
    if (byseqno == cur_snapshot_end) {
        if (cur_snapshot_type == disk && vb->isBackfillPhase()) {
            vb->setBackfillPhase(false);
            uint64_t id = vb->checkpointManager.getOpenCheckpointId() + 1;
            vb->checkpointManager.checkAndAddNewCheckpoint(id, vb);
        } else {
            double maxSize = static_cast<double>(engine->getEpStats().getMaxDataSize());
            double mem_threshold = StoredValue::getMutationMemThreshold();
            double mem_used = static_cast<double>(engine->getEpStats().getTotalMemoryUsed());
            if (maxSize * mem_threshold < mem_used) {
                uint64_t id = vb->checkpointManager.getOpenCheckpointId() + 1;
                vb->checkpointManager.checkAndAddNewCheckpoint(id, vb);
            }
        }

        if (cur_snapshot_ack) {
            LockHolder lh(streamMutex);
            pushToReadyQ(new SnapshotMarkerResponse(opaque_, ENGINE_SUCCESS));
            lh.unlock();
            bool inverse = false;
            if (itemsReady.compare_exchange_strong(inverse, true)) {
                consumer->notifyStreamReady(vb_);
            }
            cur_snapshot_ack = false;
        }
        cur_snapshot_type = none;
    }
}

void PassiveStream::addStats(ADD_STAT add_stat, const void *c) {
    Stream::addStats(add_stat, c);

    const int bsize = 1024;
    char buf[bsize];
    snprintf(buf, bsize, "%s:stream_%d_buffer_items", name_.c_str(), vb_);
    add_casted_stat(buf, buffer.items, add_stat, c);
    snprintf(buf, bsize, "%s:stream_%d_buffer_bytes", name_.c_str(), vb_);
    add_casted_stat(buf, buffer.bytes, add_stat, c);
    snprintf(buf, bsize, "%s:stream_%d_items_ready", name_.c_str(), vb_);
    add_casted_stat(buf, itemsReady.load() ? "true" : "false", add_stat, c);
    snprintf(buf, bsize, "%s:stream_%d_last_received_seqno", name_.c_str(), vb_);
    add_casted_stat(buf, last_seqno, add_stat, c);
    snprintf(buf, bsize, "%s:stream_%d_ready_queue_memory", name_.c_str(), vb_);
    add_casted_stat(buf, getReadyQueueMemory(), add_stat, c);

    snprintf(buf, bsize, "%s:stream_%d_cur_snapshot_type", name_.c_str(), vb_);
    add_casted_stat(buf, snapshotTypeToString(cur_snapshot_type), add_stat, c);

    if (cur_snapshot_type != none) {
        snprintf(buf, bsize, "%s:stream_%d_cur_snapshot_start", name_.c_str(), vb_);
        add_casted_stat(buf, cur_snapshot_start, add_stat, c);
        snprintf(buf, bsize, "%s:stream_%d_cur_snapshot_end", name_.c_str(), vb_);
        add_casted_stat(buf, cur_snapshot_end, add_stat, c);
    }
}

DcpResponse* PassiveStream::next() {
    LockHolder lh(streamMutex);

    if (readyQ.empty()) {
        itemsReady.store(false);
        return NULL;
    }

    DcpResponse* response = readyQ.front();
    popFromReadyQ();
    return response;
}

uint32_t PassiveStream::clearBuffer() {
    LockHolder lh(buffer.bufMutex);
    uint32_t unackedBytes = buffer.bytes;

    while (!buffer.messages.empty()) {
        DcpResponse* resp = buffer.messages.front();
        buffer.messages.pop();
        delete resp;
    }

    buffer.bytes = 0;
    buffer.items = 0;
    return unackedBytes;
}

bool PassiveStream::transitionState(stream_state_t newState) {
    LOG(EXTENSION_LOG_DEBUG, "%s (vb %d) Transitioning from %s to %s",
        consumer->logHeader(), vb_, stateName(state_), stateName(newState));

    if (state_ == newState) {
        return false;
    }

    switch (state_) {
        case STREAM_PENDING:
            cb_assert(newState == STREAM_READING || newState == STREAM_DEAD);
            break;
        case STREAM_READING:
            cb_assert(newState == STREAM_PENDING || newState == STREAM_DEAD);
            break;
        default:
            LOG(EXTENSION_LOG_WARNING, "%s (vb %d) Invalid Transition from %s "
                "to %s", consumer->logHeader(), vb_, stateName(state_),
                stateName(newState));
            abort();
    }

    state_ = newState;
    return true;
}

const char* PassiveStream::getEndStreamStatusStr(end_stream_status_t status)
{
    switch (status) {
        case END_STREAM_CLOSED:
            return "The stream closed due to a close stream message";
        case END_STREAM_DISCONNECTED:
            return "The stream closed early because the conn was disconnected";
        default:
            break;
    }
    return "Status unknown; this should not happen";
}<|MERGE_RESOLUTION|>--- conflicted
+++ resolved
@@ -131,16 +131,9 @@
               snap_start_seqno, snap_end_seqno),
        lastReadSeqno(st_seqno), lastSentSeqno(st_seqno), curChkSeqno(st_seqno),
        takeoverState(vbucket_state_pending), backfillRemaining(0),
-<<<<<<< HEAD
        itemsFromMemoryPhase(0), firstMarkerSent(false), waitForSnapshot(0),
        engine(e), producer(p), isBackfillTaskRunning(false),
-       lastSentSnapEndSeqno(0), checkpointCreatorTask(task),
-=======
-       itemsFromBackfill(0), itemsFromMemory(0), firstMarkerSent(false),
-       waitForSnapshot(0), engine(e), producer(p),
-       isBackfillTaskRunning(false), lastSentSnapEndSeqno(0),
->>>>>>> 37d53b1a
-       chkptItemsExtractionInProgress(false) {
+       lastSentSnapEndSeqno(0), chkptItemsExtractionInProgress(false) {
 
     const char* type = "";
     if (flags_ & DCP_ADD_STREAM_FLAG_TAKEOVER) {
