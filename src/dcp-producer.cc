/* -*- Mode: C++; tab-width: 4; c-basic-offset: 4; indent-tabs-mode: nil -*- */
/*
 *     Copyright 2013 Couchbase, Inc
 *
 *   Licensed under the Apache License, Version 2.0 (the "License");
 *   you may not use this file except in compliance with the License.
 *   You may obtain a copy of the License at
 *
 *       http://www.apache.org/licenses/LICENSE-2.0
 *
 *   Unless required by applicable law or agreed to in writing, software
 *   distributed under the License is distributed on an "AS IS" BASIS,
 *   WITHOUT WARRANTIES OR CONDITIONS OF ANY KIND, either express or implied.
 *   See the License for the specific language governing permissions and
 *   limitations under the License.
 */

#include "config.h"

#include "backfill.h"
#include "ep_engine.h"
#include "failover-table.h"
#include "dcp-backfill-manager.h"
#include "dcp-producer.h"
#include "dcp-response.h"
#include "dcp-stream.h"

const uint32_t DcpProducer::defaultNoopInerval = 20;

DcpProducer::BufferLog::State DcpProducer::BufferLog::getState_UNLOCKED() {
    if (isEnabled_UNLOCKED()) {
        if (isFull_UNLOCKED()) {
            return Full;
        } else {
            return SpaceAvailable;
        }
    }
    return Disabled;
}

void DcpProducer::BufferLog::setBufferSize(size_t maxBytes) {
    WriterLockHolder lh(logLock);
    this->maxBytes = maxBytes;
    if (maxBytes == 0) {
        bytesSent = 0;
        ackedBytes = 0;
    }
}

bool DcpProducer::BufferLog::insert(size_t bytes) {
    WriterLockHolder wlh(logLock);
    bool inserted = false;
    // If the log is not enabled
    // or there is space, allow the insert
    if (!isEnabled_UNLOCKED() || !isFull_UNLOCKED()) {
        bytesSent += bytesSent;
        inserted = true;
    }
    return inserted;
}

void DcpProducer::BufferLog::release_UNLOCKED(size_t bytes) {
    if (bytesSent >= bytes) {
        bytesSent -= bytes;
    } else {
        bytesSent = 0;
    }
}

bool DcpProducer::BufferLog::pauseIfFull() {
    ReaderLockHolder rlh(logLock);
    if (getState_UNLOCKED() == Full) {
        producer.setPaused(true);
        return true;
    }
    return false;
}

void DcpProducer::BufferLog::unpauseIfSpace() {
    ReaderLockHolder rlh(logLock);
    if (getState_UNLOCKED() != Full) {
        producer.notifyPaused(true);
    }
}

void DcpProducer::BufferLog::acknowledge(size_t bytes) {
    WriterLockHolder wlh(logLock);
    State state = getState_UNLOCKED();
    if (state != Disabled) {
        release_UNLOCKED(bytes);
        ackedBytes += bytes;
        if (state == Full) {
            producer.notifyPaused(true);
        }
    }
}

void DcpProducer::BufferLog::addStats(ADD_STAT add_stat, const void *c) {
    ReaderLockHolder rlh(logLock);
    if (isEnabled_UNLOCKED()) {
        producer.addStat("max_buffer_bytes", maxBytes, add_stat, c);
        producer.addStat("unacked_bytes", bytesSent, add_stat, c);
        producer.addStat("total_acked_bytes", ackedBytes, add_stat, c);
        producer.addStat("flow_control", "enabled", add_stat, c);
    } else {
        producer.addStat("flow_control", "disabled", add_stat, c);
    }
}

DcpProducer::DcpProducer(EventuallyPersistentEngine &e, const void *cookie,
                         const std::string &name, bool isNotifier)
    : Producer(e, cookie, name), rejectResp(NULL),
      notifyOnly(isNotifier), lastSendTime(ep_current_time()), log(*this),
      vbReady(e.getConfiguration().getMaxVbuckets()),
      itemsSent(0), totalBytesSent(0), roundRobinVbReady(0) {
    setSupportAck(true);
    setReserved(true);
    setPaused(true);

    if (notifyOnly) {
        setLogHeader("DCP (Notifier) " + getName() + " -");
    } else {
        setLogHeader("DCP (Producer) " + getName() + " -");
    }

    engine_.setDCPPriority(getCookie(), CONN_PRIORITY_MED);
    priority.assign("medium");

    // The consumer assigns opaques starting at 0 so lets have the producer
    //start using opaques at 10M to prevent any opaque conflicts.
    noopCtx.opaque = 10000000;
    noopCtx.sendTime = ep_current_time();

    // This is for backward compatibility with Couchbase 3.0. In 3.0 we set the
    // noop interval to 20 seconds by default, but in post 3.0 releases we set
    // it to be higher by default. Starting in 3.0.1 the DCP consumer sets the
    // noop interval of the producer when connecting so in an all 3.0.1+ cluster
    // this value will be overriden. In 3.0 however we do not set the noop
    // interval so setting this value will make sure we don't disconnect on
    // accident due to the producer and the consumer having a different noop
    // interval.
    noopCtx.noopInterval = defaultNoopInerval;
    noopCtx.pendingRecv = false;
    noopCtx.enabled = false;

    enableExtMetaData = false;

    backfillMgr = new BackfillManager(&engine_, this);
}

<<<<<<< HEAD
DcpProducer::~DcpProducer() {
    if (log) {
        delete log;
    }

    delete rejectResp;
    delete backfillMgr;
}

=======
>>>>>>> 87869fd3
ENGINE_ERROR_CODE DcpProducer::streamRequest(uint32_t flags,
                                             uint32_t opaque,
                                             uint16_t vbucket,
                                             uint64_t start_seqno,
                                             uint64_t end_seqno,
                                             uint64_t vbucket_uuid,
                                             uint64_t snap_start_seqno,
                                             uint64_t snap_end_seqno,
                                             uint64_t *rollback_seqno,
                                             dcp_add_failover_log callback) {
    if (doDisconnect()) {
        return ENGINE_DISCONNECT;
    }

    RCPtr<VBucket> vb = engine_.getVBucket(vbucket);
    if (!vb) {
        LOG(EXTENSION_LOG_WARNING, "%s (vb %d) Stream request failed because "
            "this vbucket doesn't exist", logHeader(), vbucket);
        return ENGINE_NOT_MY_VBUCKET;
    }

    if (vb->checkpointManager.getOpenCheckpointId() == 0) {
        LOG(EXTENSION_LOG_WARNING, "%s (vb %d) Stream request failed because "
            "this vbucket is in backfill state", logHeader(), vbucket);
        return ENGINE_TMPFAIL;
    }

    if (flags & DCP_ADD_STREAM_FLAG_LATEST) {
        end_seqno = vb->getHighSeqno();
    }

    if (flags & DCP_ADD_STREAM_FLAG_DISKONLY) {
        end_seqno = engine_.getEpStore()->getLastPersistedSeqno(vbucket);
    }

    if (!notifyOnly && start_seqno > end_seqno) {
        LOG(EXTENSION_LOG_WARNING, "%s (vb %d) Stream request failed because "
            "the start seqno (%llu) is larger than the end seqno (%llu)",
            logHeader(), vbucket, start_seqno, end_seqno);
        return ENGINE_ERANGE;
    }

    if (!notifyOnly && !(snap_start_seqno <= start_seqno &&
        start_seqno <= snap_end_seqno)) {
        LOG(EXTENSION_LOG_WARNING, "%s (vb %d) Stream request failed because "
            "the snap start seqno (%llu) <= start seqno (%llu) <= snap end "
            "seqno (%llu) is required", logHeader(), vbucket, snap_start_seqno,
            start_seqno, snap_end_seqno);
        return ENGINE_ERANGE;
    }

    bool add_vb_conn_map = true;
    std::map<uint16_t, stream_t>::iterator itr;
    {
        WriterLockHolder wlh(streamsMutex);
        if ((itr = streams.find(vbucket)) != streams.end()) {
            if (itr->second->getState() != STREAM_DEAD) {
                LOG(EXTENSION_LOG_WARNING, "%s (vb %d) Stream request failed"
                    " because a stream already exists for this vbucket",
                    logHeader(), vbucket);
                return ENGINE_KEY_EEXISTS;
            } else {
                streams.erase(vbucket);
                vbReady[vbucket].store(false);
                // Don't need to add an entry to vbucket-to-conns map
                add_vb_conn_map = false;
            }
        }
    }

    // If we are a notify stream then we can't use the start_seqno supplied
    // since if it is greater than the current high seqno then it will always
    // trigger a rollback. As a result we should use the current high seqno for
    // rollback purposes.
    uint64_t notifySeqno = start_seqno;
    if (notifyOnly && start_seqno > static_cast<uint64_t>(vb->getHighSeqno())) {
        start_seqno = static_cast<uint64_t>(vb->getHighSeqno());
    }

    if (vb->failovers->needsRollback(start_seqno, vb->getHighSeqno(),
                                     vbucket_uuid, snap_start_seqno,
                                     snap_end_seqno, vb->getPurgeSeqno(),
                                     rollback_seqno)) {
        LOG(EXTENSION_LOG_WARNING, "%s (vb %d) Stream request failed "
            "because a rollback to seqno %llu is required (start seqno %llu, "
            "vb_uuid %llu, snapStartSeqno %llu, snapEndSeqno %llu)",
            logHeader(), vbucket, *rollback_seqno, start_seqno, vbucket_uuid,
            snap_start_seqno, snap_end_seqno);
        return ENGINE_ROLLBACK;
    }

    ENGINE_ERROR_CODE rv = vb->failovers->addFailoverLog(getCookie(), callback);
    if (rv != ENGINE_SUCCESS) {
        LOG(EXTENSION_LOG_WARNING, "%s (vb %d) Couldn't add failover log to "
            "stream request due to error %d", logHeader(), vbucket, rv);
        return rv;
    }

    if (notifyOnly) {
        WriterLockHolder wlh(streamsMutex);
        streams[vbucket] = new NotifierStream(&engine_, *this, getName(), flags,
                                              opaque, vbucket, notifySeqno,
                                              end_seqno, vbucket_uuid,
                                              snap_start_seqno, snap_end_seqno);
    } else {
        WriterLockHolder wlh(streamsMutex);
        streams[vbucket] = new ActiveStream(&engine_, *this, getName(), flags,
                                            opaque, vbucket, start_seqno,
                                            end_seqno, vbucket_uuid,
                                            snap_start_seqno, snap_end_seqno);
        static_cast<ActiveStream*>(streams[vbucket].get())->setActive();
    }
    vbReady[vbucket].store(true);

    if (add_vb_conn_map) {
        connection_t conn(this);
        engine_.getDcpConnMap().addVBConnByVBId(conn, vbucket);
    }

    return rv;
}

ENGINE_ERROR_CODE DcpProducer::getFailoverLog(uint32_t opaque, uint16_t vbucket,
                                              dcp_add_failover_log callback) {
    (void) opaque;
    if (doDisconnect()) {
        return ENGINE_DISCONNECT;
    }

    RCPtr<VBucket> vb = engine_.getVBucket(vbucket);
    if (!vb) {
        LOG(EXTENSION_LOG_WARNING, "%s (vb %d) Get Failover Log failed "
            "because this vbucket doesn't exist", logHeader(), vbucket);
        return ENGINE_NOT_MY_VBUCKET;
    }

    return vb->failovers->addFailoverLog(getCookie(), callback);
}

ENGINE_ERROR_CODE DcpProducer::step(struct dcp_message_producers* producers) {
    setLastWalkTime();

    if (doDisconnect()) {
        return ENGINE_DISCONNECT;
    }

    ENGINE_ERROR_CODE ret;
    if ((ret = maybeSendNoop(producers)) != ENGINE_FAILED) {
        return ret;
    }

    DcpResponse *resp;
    if (rejectResp) {
        resp = rejectResp;
        rejectResp = NULL;
    } else {
        resp = getNextItem();
        if (!resp) {
            return ENGINE_SUCCESS;
        }
    }

    ret = ENGINE_SUCCESS;

    Item* itmCpy = NULL;
    if (resp->getEvent() == DCP_MUTATION) {
        itmCpy = static_cast<MutationResponse*>(resp)->getItemCopy();
    }

    EventuallyPersistentEngine *epe = ObjectRegistry::onSwitchThread(NULL,
                                                                     true);
    switch (resp->getEvent()) {
        case DCP_STREAM_END:
        {
            StreamEndResponse *se = static_cast<StreamEndResponse*>(resp);
            ret = producers->stream_end(getCookie(), se->getOpaque(),
                                        se->getVbucket(), se->getFlags());
            break;
        }
        case DCP_MUTATION:
        {
            MutationResponse *m = dynamic_cast<MutationResponse*> (resp);
            if (m->getExtMetaData()) {
                std::pair<const char*, uint16_t> meta = m->getExtMetaData()->getExtMeta();
                ret = producers->mutation(getCookie(), m->getOpaque(), itmCpy,
                                          m->getVBucket(), m->getBySeqno(),
                                          m->getRevSeqno(), 0,
                                          meta.first, meta.second,
                                          m->getItem()->getNRUValue());
            } else {
                ret = producers->mutation(getCookie(), m->getOpaque(), itmCpy,
                                          m->getVBucket(), m->getBySeqno(),
                                          m->getRevSeqno(), 0,
                                          NULL, 0,
                                          m->getItem()->getNRUValue());
            }
            break;
        }
        case DCP_DELETION:
        {
            MutationResponse *m = static_cast<MutationResponse*>(resp);
            if (m->getExtMetaData()) {
                std::pair<const char*, uint16_t> meta = m->getExtMetaData()->getExtMeta();
                ret = producers->deletion(getCookie(), m->getOpaque(),
                                          m->getItem()->getKey().c_str(),
                                          m->getItem()->getNKey(),
                                          m->getItem()->getCas(),
                                          m->getVBucket(), m->getBySeqno(),
                                          m->getRevSeqno(),
                                          meta.first, meta.second);
            } else {
                ret = producers->deletion(getCookie(), m->getOpaque(),
                                          m->getItem()->getKey().c_str(),
                                          m->getItem()->getNKey(),
                                          m->getItem()->getCas(),
                                          m->getVBucket(), m->getBySeqno(),
                                          m->getRevSeqno(),
                                          NULL, 0);
            }
            break;
        }
        case DCP_SNAPSHOT_MARKER:
        {
            SnapshotMarker *s = static_cast<SnapshotMarker*>(resp);
            ret = producers->marker(getCookie(), s->getOpaque(),
                                    s->getVBucket(),
                                    s->getStartSeqno(),
                                    s->getEndSeqno(),
                                    s->getFlags());
            break;
        }
        case DCP_SET_VBUCKET:
        {
            SetVBucketState *s = static_cast<SetVBucketState*>(resp);
            ret = producers->set_vbucket_state(getCookie(), s->getOpaque(),
                                               s->getVBucket(), s->getState());
            break;
        }
        default:
        {
            LOG(EXTENSION_LOG_WARNING, "%s Unexpected dcp event (%d), "
                "disconnecting", logHeader(), resp->getEvent());
            ret = ENGINE_DISCONNECT;
            break;
        }
    }

    ObjectRegistry::onSwitchThread(epe);
    if (resp->getEvent() == DCP_MUTATION && ret != ENGINE_SUCCESS) {
        delete itmCpy;
    }

    if (ret == ENGINE_E2BIG) {
        rejectResp = resp;
    } else {
        delete resp;
    }

    lastSendTime = ep_current_time();
    return (ret == ENGINE_SUCCESS) ? ENGINE_WANT_MORE : ret;
}

ENGINE_ERROR_CODE DcpProducer::bufferAcknowledgement(uint32_t opaque,
                                                     uint16_t vbucket,
                                                     uint32_t buffer_bytes) {
    log.acknowledge(buffer_bytes);
    return ENGINE_SUCCESS;
}

ENGINE_ERROR_CODE DcpProducer::control(uint32_t opaque, const void* key,
                                       uint16_t nkey, const void* value,
                                       uint32_t nvalue) {
    const char* param = static_cast<const char*>(key);
    std::string keyStr(static_cast<const char*>(key), nkey);
    std::string valueStr(static_cast<const char*>(value), nvalue);

    if (strncmp(param, "connection_buffer_size", nkey) == 0) {
        uint32_t size;
        if (parseUint32(valueStr.c_str(), &size)) {
            /* Size 0 implies the client (DCP consumer) does not support
               flow control */
            log.setBufferSize(size);
            return ENGINE_SUCCESS;
        }
    } else if (strncmp(param, "stream_buffer_size", nkey) == 0) {
        LOG(EXTENSION_LOG_WARNING, "%s The ctrl parameter stream_buffer_size is"
            "not supported by this engine", logHeader());
        return ENGINE_ENOTSUP;
    } else if (strncmp(param, "enable_noop", nkey) == 0) {
        if (valueStr.compare("true") == 0) {
            noopCtx.enabled = true;
        } else {
            noopCtx.enabled = false;
        }
        return ENGINE_SUCCESS;
    } else if (strncmp(param, "enable_ext_metadata", nkey) == 0) {
        if (valueStr.compare("true") == 0) {
            enableExtMetaData = true;
        } else {
            enableExtMetaData = false;
        }
        return ENGINE_SUCCESS;
    } else if (strncmp(param, "set_noop_interval", nkey) == 0) {
        if (parseUint32(valueStr.c_str(), &noopCtx.noopInterval)) {
            return ENGINE_SUCCESS;
        }
    } else if(strncmp(param, "set_priority", nkey) == 0) {
        if (valueStr.compare("high") == 0) {
            engine_.setDCPPriority(getCookie(), CONN_PRIORITY_HIGH);
            priority.assign("high");
            return ENGINE_SUCCESS;
        } else if (valueStr.compare("medium") == 0) {
            engine_.setDCPPriority(getCookie(), CONN_PRIORITY_MED);
            priority.assign("medium");
            return ENGINE_SUCCESS;
        } else if (valueStr.compare("low") == 0) {
            engine_.setDCPPriority(getCookie(), CONN_PRIORITY_LOW);
            priority.assign("low");
            return ENGINE_SUCCESS;
        }
    }

    LOG(EXTENSION_LOG_WARNING, "%s Invalid ctrl parameter '%s' for %s",
        logHeader(), valueStr.c_str(), keyStr.c_str());

    return ENGINE_EINVAL;
}

ENGINE_ERROR_CODE DcpProducer::handleResponse(
                                        protocol_binary_response_header *resp) {
    if (doDisconnect()) {
        return ENGINE_DISCONNECT;
    }

    uint8_t opcode = resp->response.opcode;
    if (opcode == PROTOCOL_BINARY_CMD_DCP_SET_VBUCKET_STATE ||
        opcode == PROTOCOL_BINARY_CMD_DCP_SNAPSHOT_MARKER) {
        protocol_binary_response_dcp_stream_req* pkt =
            reinterpret_cast<protocol_binary_response_dcp_stream_req*>(resp);
        uint32_t opaque = pkt->message.header.response.opaque;

        stream_t active_stream;
        std::map<uint16_t, stream_t>::iterator itr;
        {
            ReaderLockHolder rlh(streamsMutex);
            for (itr = streams.begin() ; itr != streams.end(); ++itr) {
                active_stream = itr->second;
                Stream *str = active_stream.get();
                if (str && str->getType() == STREAM_ACTIVE) {
                    ActiveStream* as = static_cast<ActiveStream*>(str);
                    if (as && opaque == itr->second->getOpaque()) {
                        break;
                    }
                }
            }
        }

        if (itr != streams.end()) {
            ActiveStream *as = static_cast<ActiveStream*>(active_stream.get());
            if (opcode == PROTOCOL_BINARY_CMD_DCP_SET_VBUCKET_STATE) {
                as->setVBucketStateAckRecieved();
            } else if (opcode == PROTOCOL_BINARY_CMD_DCP_SNAPSHOT_MARKER) {
                as->snapshotMarkerAckReceived();
            }
        }

        return ENGINE_SUCCESS;
    } else if (opcode == PROTOCOL_BINARY_CMD_DCP_MUTATION ||
        opcode == PROTOCOL_BINARY_CMD_DCP_DELETION ||
        opcode == PROTOCOL_BINARY_CMD_DCP_EXPIRATION ||
        opcode == PROTOCOL_BINARY_CMD_DCP_STREAM_END) {
        // TODO: When nacking is implemented we need to handle these responses
        return ENGINE_SUCCESS;
    } else if (opcode == PROTOCOL_BINARY_CMD_DCP_NOOP) {
        if (noopCtx.opaque == resp->response.opaque) {
            noopCtx.pendingRecv = false;
            return ENGINE_SUCCESS;
        }
    }

    LOG(EXTENSION_LOG_WARNING, "%s Trying to handle an unknown response %d, "
        "disconnecting", logHeader(), opcode);

    return ENGINE_DISCONNECT;
}

ENGINE_ERROR_CODE DcpProducer::closeStream(uint32_t opaque, uint16_t vbucket) {
    if (doDisconnect()) {
        return ENGINE_DISCONNECT;
    }

    stream_t stream = findStreamByVbid(vbucket);
    ENGINE_ERROR_CODE ret;
    if (!stream) {
        LOG(EXTENSION_LOG_WARNING, "%s (vb %d) Cannot close stream because no "
            "stream exists for this vbucket", logHeader(), vbucket);
        return ENGINE_KEY_ENOENT;
    } else if (!stream->isActive()) {
        LOG(EXTENSION_LOG_WARNING, "%s (vb %d) Cannot close stream because "
            "stream is already marked as dead", logHeader(), vbucket);
        connection_t conn(this);
        engine_.getDcpConnMap().removeVBConnByVBId(conn, vbucket);
        ret = ENGINE_KEY_ENOENT;
    } else {
        stream->setDead(END_STREAM_CLOSED);
        connection_t conn(this);
        engine_.getDcpConnMap().removeVBConnByVBId(conn, vbucket);
        ret = ENGINE_SUCCESS;
    }

    {
        WriterLockHolder wlh(streamsMutex);
        streams.erase(vbucket);
        vbReady[vbucket].store(false);
    }

    return ret;
}

void DcpProducer::addStats(ADD_STAT add_stat, const void *c) {
    Producer::addStats(add_stat, c);

    addStat("items_sent", getItemsSent(), add_stat, c);
    addStat("items_remaining", getItemsRemaining(), add_stat, c);
    addStat("total_bytes_sent", getTotalBytes(), add_stat, c);
    addStat("last_sent_time", lastSendTime, add_stat, c);
    addStat("noop_enabled", noopCtx.enabled, add_stat, c);
    addStat("noop_wait", noopCtx.pendingRecv, add_stat, c);
    addStat("priority", priority.c_str(), add_stat, c);
    addStat("enable_ext_metadata", enableExtMetaData ? "enabled" : "disabled",
            add_stat, c);

    if (backfillMgr) {
        backfillMgr->addStats(this, add_stat, c);
    }

    log.addStats(add_stat, c);

    ReaderLockHolder rlh(streamsMutex);
    std::map<uint16_t, stream_t>::iterator itr;
    for (itr = streams.begin(); itr != streams.end(); ++itr) {
        itr->second->addStats(add_stat, c);
    }
}

void DcpProducer::addTakeoverStats(ADD_STAT add_stat, const void* c,
                                   uint16_t vbid) {
    stream_t stream = findStreamByVbid(vbid);
    if (stream && stream->getType() == STREAM_ACTIVE) {
        ActiveStream* as = static_cast<ActiveStream*>(stream.get());
        if (as) {
            as->addTakeoverStats(add_stat, c);
        }
    }
}

void DcpProducer::aggregateQueueStats(ConnCounter* aggregator) {
    if (!aggregator) {
        LOG(EXTENSION_LOG_WARNING, "%s Pointer to the queue stats aggregator"
            " is NULL!!!", logHeader());
        return;
    }
    aggregator->conn_queueDrain += itemsSent;
    aggregator->conn_totalBytes += totalBytesSent;
    aggregator->conn_queueRemaining += getItemsRemaining();
    aggregator->conn_queueBackfillRemaining += totalBackfillBacklogs;
}

void DcpProducer::notifySeqnoAvailable(uint16_t vbucket, uint64_t seqno) {
    stream_t stream = findStreamByVbid(vbucket);
    if (stream && stream->isActive()) {
        stream->notifySeqnoAvailable(seqno);
    }
}

void DcpProducer::vbucketStateChanged(uint16_t vbucket, vbucket_state_t state) {
    stream_t stream = findStreamByVbid(vbucket);
    if (stream) {
        stream->setDead(END_STREAM_STATE);
    }
}

void DcpProducer::closeAllStreams() {
    std::list<uint16_t> vblist;
    {
        WriterLockHolder wlh(streamsMutex);
        while (!streams.empty()) {
            std::map<uint16_t, stream_t>::iterator itr = streams.begin();
            uint16_t vbid = itr->first;
            itr->second->setDead(END_STREAM_DISCONNECTED);
            streams.erase(vbid);
            vbReady[vbid].store(false);
            vblist.push_back(vbid);
        }
    }

    connection_t conn(this);
    std::list<uint16_t>::iterator it = vblist.begin();
    for (; it != vblist.end(); ++it) {
        engine_.getDcpConnMap().removeVBConnByVBId(conn, *it);
    }
}

const char* DcpProducer::getType() const {
    if (notifyOnly) {
        return "notifier";
    } else {
        return "producer";
    }
}

DcpResponse* DcpProducer::getNextItem() {
    setPaused(false);
    if (roundRobinVbReady >= vbReady.size()) {
        roundRobinVbReady = 0;
    }
    for (; roundRobinVbReady < vbReady.size(); roundRobinVbReady++) {

        if (log.pauseIfFull()) {
            return NULL;
        }

        bool expected = true;
        if (vbReady[roundRobinVbReady].compare_exchange_strong(expected, false)) {
            uint16_t vbucket = roundRobinVbReady;
            DcpResponse *op = NULL;
            std::map<uint16_t, stream_t>::iterator it;
            stream_t stream;
            {
                ReaderLockHolder rlh(streamsMutex);
                it = streams.find(vbucket);
                if (it == streams.end()) {
                    continue;
                }
                stream.reset(it->second);
            }

            // Return the next operation
            // When an op is returned it is assumed
            // our bufferLog has been updated.
            op = stream->next();

            if (!op) {
                continue;
            }

            switch (op->getEvent()) {
                case DCP_SNAPSHOT_MARKER:
                case DCP_MUTATION:
                case DCP_DELETION:
                case DCP_EXPIRATION:
                case DCP_STREAM_END:
                case DCP_SET_VBUCKET:
                    break;
                default:
                    LOG(EXTENSION_LOG_WARNING, "%s Producer is attempting to "
                        "write an unexpected event %d",
                        logHeader(), op->getEvent());
                    abort();
            }

            vbReady[vbucket].store(true);

            if (op->getEvent() == DCP_MUTATION ||
                op->getEvent() == DCP_DELETION ||
                op->getEvent() == DCP_EXPIRATION) {
               itemsSent++;
            }

            totalBytesSent.fetch_add(op->getMessageSize());

            return op;
        }
    }

    setPaused(true);
    return NULL;
}

void DcpProducer::setDisconnect(bool disconnect) {
    ConnHandler::setDisconnect(disconnect);

    if (disconnect) {
        ReaderLockHolder rlh(streamsMutex);
        std::map<uint16_t, stream_t>::iterator itr = streams.begin();
        for (; itr != streams.end(); ++itr) {
            itr->second->setDead(END_STREAM_DISCONNECTED);
        }
    }
}

void DcpProducer::notifyStreamReady(uint16_t vbucket, bool schedule) {
<<<<<<< HEAD
    LockHolder lh(queueLock);
    bool notifyPausedConnection = false;

    std::list<uint16_t>::iterator iter =
        std::find(ready.begin(), ready.end(), vbucket);
    if (iter != ready.end()) {
        return;
=======
    bool expected = false;
    if (vbReady[vbucket].compare_exchange_strong(expected, true)) {
        log.unpauseIfSpace();
>>>>>>> 87869fd3
    }
}

<<<<<<< HEAD
    ready.push_back(vbucket);

    if (!log || (log && !log->isFull())) {
        notifyPausedConnection = true;
    }
    lh.unlock();

    if (notifyPausedConnection) {
        engine_.getDcpConnMap().notifyPausedConnection(this, schedule);
    }
=======
void DcpProducer::notifyPaused(bool schedule) {
    engine_.getDcpConnMap().notifyPausedConnection(this, schedule);
>>>>>>> 87869fd3
}

ENGINE_ERROR_CODE DcpProducer::maybeSendNoop(struct dcp_message_producers* producers) {
    if (noopCtx.enabled) {
        size_t sinceTime = ep_current_time() - noopCtx.sendTime;
        if (noopCtx.pendingRecv && sinceTime > noopCtx.noopInterval) {
            LOG(EXTENSION_LOG_WARNING, "%s Disconnected because the connection"
                " appears to be dead", logHeader());
            return ENGINE_DISCONNECT;
        } else if (!noopCtx.pendingRecv && sinceTime > noopCtx.noopInterval) {
            ENGINE_ERROR_CODE ret;
            EventuallyPersistentEngine *epe = ObjectRegistry::onSwitchThread(NULL, true);
            ret = producers->noop(getCookie(), ++noopCtx.opaque);
            ObjectRegistry::onSwitchThread(epe);

            if (ret == ENGINE_SUCCESS) {
                ret = ENGINE_WANT_MORE;
            }
            noopCtx.pendingRecv = true;
            noopCtx.sendTime = ep_current_time();
            lastSendTime = ep_current_time();
            return ret;
        }
    }
    return ENGINE_FAILED;
}

bool DcpProducer::isTimeForNoop() {
    // Not Implemented
    return false;
}

void DcpProducer::setTimeForNoop() {
    // Not Implemented
}

void DcpProducer::clearQueues() {
    WriterLockHolder wlh(streamsMutex);
    std::map<uint16_t, stream_t>::iterator itr = streams.begin();
    for (; itr != streams.end(); ++itr) {
        itr->second->clear();
    }
}

void DcpProducer::appendQueue(std::list<queued_item> *q) {
    (void) q;
    abort(); // Not Implemented
}

size_t DcpProducer::getBackfillQueueSize() {
    return totalBackfillBacklogs;
}

size_t DcpProducer::getItemsSent() {
    return itemsSent;
}

size_t DcpProducer::getItemsRemaining() {
    size_t remainingSize = 0;
    ReaderLockHolder rlh(streamsMutex);
    std::map<uint16_t, stream_t>::iterator itr = streams.begin();
    for (; itr != streams.end(); ++itr) {
        Stream *s = (itr->second).get();

        if (s->getType() == STREAM_ACTIVE) {
            ActiveStream *as = static_cast<ActiveStream *>(s);
            remainingSize += as->getItemsRemaining();
        }
    }

    return remainingSize;
}

size_t DcpProducer::getTotalBytes() {
    return totalBytesSent;
}

stream_t DcpProducer::findStreamByVbid(uint16_t vbid) {
    ReaderLockHolder rlh(streamsMutex);
    stream_t stream;
    std::map<uint16_t, stream_t>::iterator itr = streams.find(vbid);
    if (itr != streams.end()) {
        stream = itr->second;
    }
    return stream;
}

std::list<uint16_t> DcpProducer::getVBList() {
    ReaderLockHolder rlh(streamsMutex);
    std::list<uint16_t> vblist;
    std::map<uint16_t, stream_t>::iterator itr = streams.begin();
    for (; itr != streams.end(); ++itr) {
        vblist.push_back(itr->first);
    }
    return vblist;
}

bool DcpProducer::windowIsFull() {
    abort(); // Not Implemented
}

void DcpProducer::flush() {
    abort(); // Not Implemented
}

bool DcpProducer::bufferLogInsert(size_t bytes) {
    return log.insert(bytes);
}<|MERGE_RESOLUTION|>--- conflicted
+++ resolved
@@ -148,18 +148,11 @@
     backfillMgr = new BackfillManager(&engine_, this);
 }
 
-<<<<<<< HEAD
 DcpProducer::~DcpProducer() {
-    if (log) {
-        delete log;
-    }
-
     delete rejectResp;
     delete backfillMgr;
 }
 
-=======
->>>>>>> 87869fd3
 ENGINE_ERROR_CODE DcpProducer::streamRequest(uint32_t flags,
                                              uint32_t opaque,
                                              uint16_t vbucket,
@@ -260,13 +253,13 @@
 
     if (notifyOnly) {
         WriterLockHolder wlh(streamsMutex);
-        streams[vbucket] = new NotifierStream(&engine_, *this, getName(), flags,
+        streams[vbucket] = new NotifierStream(&engine_, this, getName(), flags,
                                               opaque, vbucket, notifySeqno,
                                               end_seqno, vbucket_uuid,
                                               snap_start_seqno, snap_end_seqno);
     } else {
         WriterLockHolder wlh(streamsMutex);
-        streams[vbucket] = new ActiveStream(&engine_, *this, getName(), flags,
+        streams[vbucket] = new ActiveStream(&engine_, this, getName(), flags,
                                             opaque, vbucket, start_seqno,
                                             end_seqno, vbucket_uuid,
                                             snap_start_seqno, snap_end_seqno);
@@ -752,37 +745,14 @@
 }
 
 void DcpProducer::notifyStreamReady(uint16_t vbucket, bool schedule) {
-<<<<<<< HEAD
-    LockHolder lh(queueLock);
-    bool notifyPausedConnection = false;
-
-    std::list<uint16_t>::iterator iter =
-        std::find(ready.begin(), ready.end(), vbucket);
-    if (iter != ready.end()) {
-        return;
-=======
     bool expected = false;
     if (vbReady[vbucket].compare_exchange_strong(expected, true)) {
         log.unpauseIfSpace();
->>>>>>> 87869fd3
-    }
-}
-
-<<<<<<< HEAD
-    ready.push_back(vbucket);
-
-    if (!log || (log && !log->isFull())) {
-        notifyPausedConnection = true;
-    }
-    lh.unlock();
-
-    if (notifyPausedConnection) {
-        engine_.getDcpConnMap().notifyPausedConnection(this, schedule);
-    }
-=======
+    }
+}
+
 void DcpProducer::notifyPaused(bool schedule) {
     engine_.getDcpConnMap().notifyPausedConnection(this, schedule);
->>>>>>> 87869fd3
 }
 
 ENGINE_ERROR_CODE DcpProducer::maybeSendNoop(struct dcp_message_producers* producers) {
