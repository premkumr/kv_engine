--- conflicted
+++ resolved
@@ -311,17 +311,12 @@
             return ENGINE_NOT_MY_VBUCKET;
         }
 
-<<<<<<< HEAD
-        streams.insert(std::make_pair(vbucket, s));
-=======
-        WriterLockHolder wlh(streamsMutex);
         if (!notifyOnly) {
             // MB-19428: Only activate the stream if we are adding it to the
             // streams map.
             static_cast<ActiveStream*>(s.get())->setActive();
         }
-        streams[vbucket] = s;
->>>>>>> 5891d4b9
+        streams.insert(std::make_pair(vbucket, s));
     }
 
     ready.pushUnique(vbucket);
