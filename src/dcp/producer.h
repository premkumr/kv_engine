--- conflicted
+++ resolved
@@ -214,16 +214,7 @@
     */
     void clearCheckpointProcessorTaskQueues();
 
-<<<<<<< HEAD
-private:
-
-
-    DcpResponse* getNextItem();
-
-    size_t getItemsRemaining();
-=======
 protected:
->>>>>>> 832d14b8
 
     ENGINE_ERROR_CODE maybeSendNoop(struct dcp_message_producers* producers);
 
