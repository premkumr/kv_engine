/* -*- Mode: C++; tab-width: 4; c-basic-offset: 4; indent-tabs-mode: nil -*- */
#ifndef EP_ENGINE_H
#define EP_ENGINE_H 1

#include "locks.hh"
#include "ep.hh"
#include "flusher.hh"
#include "sqlite-kvstore.hh"
#include "ep_extension.h"
#include "dispatcher.hh"
#include "item_pager.hh"
#include <memcached/util.h>
#include "tapclient.hh"

#include <cstdio>
#include <map>
#include <list>
#include <sstream>
#include <algorithm>
#include <errno.h>
#include <limits>

#include "command_ids.h"

#define NUMBER_OF_SHARDS 4
#define DEFAULT_TAP_IDLE_TIMEOUT 600

#ifndef DEFAULT_MIN_DATA_AGE
#define DEFAULT_MIN_DATA_AGE 120
#endif

#ifndef DEFAULT_QUEUE_AGE_CAP
#define DEFAULT_QUEUE_AGE_CAP 900
#endif

extern "C" {
    EXPORT_FUNCTION
    ENGINE_ERROR_CODE create_instance(uint64_t interface,
                                      GET_SERVER_API get_server_api,
                                      ENGINE_HANDLE **handle);
    void EvpHandleDisconnect(const void *cookie,
                             ENGINE_EVENT_TYPE type,
                             const void *event_data,
                             const void *cb_data);
    void *EvpNotifyTapIo(void*arg);
    void EvpHandleTapCallback(const void *cookie,
                              ENGINE_EVENT_TYPE type,
                              const void *event_data,
                              const void *cb_data);
    void EvpClockHandler(const void *cookie,
                         ENGINE_EVENT_TYPE type,
                         const void *event_data,
                         const void *cb_data);
}

#ifdef linux
/* /usr/include/netinet/in.h defines macros from ntohs() to _bswap_nn to
 * optimize the conversion functions, but the prototypes generate warnings
 * from gcc. The conversion methods isn't the bottleneck for my app, so
 * just remove the warnings by undef'ing the optimization ..
 */
#undef ntohs
#undef ntohl
#undef htons
#undef htonl
#endif

class BoolCallback : public Callback<bool> {
public:
    void callback(bool &theValue) {
        value = theValue;
    }

    bool getValue() {
        return value;
    }

private:
    bool value;
};

class BoolPairCallback : public Callback<std::pair<bool, int64_t> > {
public:
    void callback(std::pair<bool, int64_t> &theValue) {
        value = theValue.first;
    }

    bool getValue() {
        return value;
    }

private:
    bool value;
};

// Forward decl
class BinaryMessage;
class EventuallyPersistentEngine;

class LookupCallback : public Callback<GetValue> {
public:
    LookupCallback(EventuallyPersistentEngine *e, const void* c) :
        engine(e), cookie(c) {}

    virtual void callback(GetValue &value);
private:
    EventuallyPersistentEngine *engine;
    const void *cookie;
};

static void add_casted_stat(const char *k, const char *v,
                            ADD_STAT add_stat, const void *cookie) {
    add_stat(k, static_cast<uint16_t>(strlen(k)),
             v, static_cast<uint32_t>(strlen(v)), cookie);
}

static void add_casted_stat(const char *k, uint64_t v,
                            ADD_STAT add_stat, const void *cookie) {
    std::stringstream vals;
    vals << v;
    add_casted_stat(k, vals.str().c_str(), add_stat, cookie);
}

template <typename T>
static void add_casted_stat(const char *k, const Atomic<T> &v,
                            ADD_STAT add_stat, const void *cookie) {
    add_casted_stat(k, v.get(), add_stat, cookie);
}

class StatVBucketVisitor : public VBucketVisitor {
public:
    StatVBucketVisitor(const void *c, ADD_STAT a) : cookie(c), add_stat(a) {}

    bool visitBucket(uint16_t vbid, vbucket_state_t state) {
        char buf[16];
        snprintf(buf, sizeof(buf), "vb_%d", vbid);
        add_casted_stat(buf, VBucket::toString(state), add_stat, cookie);
        return false;
    }

    void visit(StoredValue* v) {
        (void)v;
        assert(false); // this does not happen
    }

private:
    const void *cookie;
    ADD_STAT add_stat;
};

/**
 * The tap stream may include other events than data mutation events,
 * but the data structures in the TapConnection does only store a key
 * for the item to store. We don't want to add more data to those elements,
 * because that could potentially consume a lot of memory (the tap queue
 * may have a lot of elements).
 */
class TapVBucketEvent {
public:
    /**
     * Create a new instance of the TapVBucketEvent and initialize
     * its members.
     * @param ev Type of event
     * @param b The bucket this event belongs to
     * @param s The state change for this event
     */
    TapVBucketEvent(tap_event_t ev, uint16_t b, vbucket_state_t s) :
        event(ev), vbucket(b), state(s) {}
    tap_event_t event;
    uint16_t vbucket;
    vbucket_state_t state;
};

/**
 * Class used by the EventuallyPersistentEngine to keep track of all
 * information needed per Tap connection.
 */
class TapConnection {
    friend class EventuallyPersistentEngine;
    friend class BackFillVisitor;
private:
    /**
     * Add a new item to the tap queue.
     * The item may be ignored if the TapConnection got a vbucket filter
     * associated and the item's vbucket isn't part of the filter.
     *
     * @return true if the the queue was empty
     */
    bool addEvent(const QueuedItem &it) {
        if (vbucketFilter(it.getVBucketId())) {
            bool wasEmpty = queue->empty();
            std::pair<std::set<QueuedItem>::iterator, bool> ret;
            ret = queue_set->insert(it);
            if (ret.second) {
                queue->push_back(it);
            }
            return wasEmpty;
        } else {
            return queue->empty();
        }
    }

    /**
     * Add a key to the tap queue.
     * @return true if the the queue was empty
     */
    bool addEvent(const std::string &key, uint16_t vbid, enum queue_operation op) {
        return addEvent(QueuedItem(key, vbid, op));
    }

    QueuedItem next() {
        assert(!empty());
        QueuedItem qi = queue->front();
        queue->pop_front();
        queue_set->erase(qi);
        ++recordsFetched;
        return qi;
    }

    /**
     * Add a new high priority TapVBucketEvent to this TapConnection. A high
     * priority TapVBucketEvent will bypass the the normal queue of events to
     * be sent to the client, and be sent the next time it is possible to
     * send data over the tap connection.
     */
    void addVBucketHighPriority(TapVBucketEvent &ev) {
        vBucketHighPriority.push(ev);
    }

    /**
     * Get the next high priority TapVBucketEvent for this TapConnection.
     */
    TapVBucketEvent nextVBucketHighPriority() {
        TapVBucketEvent ret(TAP_PAUSE, 0, active);
        if (!vBucketHighPriority.empty()) {
            ret = vBucketHighPriority.front();
            vBucketHighPriority.pop();
            ++recordsFetched;
        }
        return ret;
    }

    /**
     * Add a new low priority TapVBucketEvent to this TapConnection. A low
     * priority TapVBucketEvent will only be sent when the tap connection
     * doesn't have any other events to send.
     */
    void addVBucketLowPriority(TapVBucketEvent &ev) {
        vBucketLowPriority.push(ev);
    }

    /**
     * Get the next low priority TapVBucketEvent for this TapConnection.
     */
    TapVBucketEvent nextVBucketLowPriority() {
        TapVBucketEvent ret(TAP_PAUSE, 0, active);
        if (!vBucketLowPriority.empty()) {
            ret = vBucketLowPriority.front();
            vBucketLowPriority.pop();
            ++recordsFetched;
        }
        return ret;
    }

    bool idle() {
        return queue->empty() && vBucketLowPriority.empty() && vBucketHighPriority.empty();
    }

    bool empty() {
        return queue->empty();
    }

    void flush() {
        pendingFlush = true;
        /* No point of keeping the rep queue when someone wants to flush it */
        queue->clear();
        queue_set->clear();
    }

    bool shouldFlush() {
        bool ret = pendingFlush;
        pendingFlush = false;
        return ret;
    }

    // This method is called while holding the tapNotifySync lock.
    void appendQueue(std::list<QueuedItem> *q) {
        queue->splice(queue->end(), *q);
    }

    void completeBackfill() {
        pendingBackfill = false;
    }

    bool complete(void) {
        return dumpQueue && empty() && !pendingBackfill;
    }

    TapConnection(const std::string &n, uint32_t f):
        client(n), queue(NULL), queue_set(NULL), flags(f),
        recordsFetched(0), pendingFlush(false), expiry_time((rel_time_t)-1),
        reconnects(0), connected(true), paused(false), backfillAge(0),
<<<<<<< HEAD
        doRunBackfill(false), pendingBackfill(true), vbucketFilter(),
        vBucketHighPriority(), vBucketLowPriority(), doDisconnect(false)
=======
        doRunBackfill(false), pendingBackfill(true), doDisconnect(false)
>>>>>>> f876b860
    {
        queue = new std::list<QueuedItem>;
        queue_set = new std::set<QueuedItem>;
    }

    ~TapConnection() {
        delete queue;
        delete queue_set;
    }

    static uint64_t nextTapId() {
        return tapCounter++;
    }

    static std::string getAnonTapName() {
        std::stringstream s;
        s << "eq_tapq:anon_";
        s << TapConnection::nextTapId();
        return s.str();
    }


    /**
     * String used to identify the client.
     * @todo design the connect packet and fill inn som info here
     */
    std::string client;
    /**
     * The queue of keys that needs to be sent (this is the "live stream")
     */
    std::list<QueuedItem> *queue;
    /**
     * Set to prevent duplicate queue entries.
     *
     * Note that stl::set is O(log n) for ops we care about, so we'll
     * want to look out for this.
     */
    std::set<QueuedItem> *queue_set;
    /**
     * Flags passed by the client
     */
    uint32_t flags;
    /**
     * Counter of the number of records fetched from this stream since the
     * beginning
     */
    size_t recordsFetched;
    /**
     * Do we have a pending flush command?
     */
    bool pendingFlush;

    /**
     * when this tap conneciton expires.
     */
    rel_time_t expiry_time;

    /**
     * Number of times this client reconnected
     */
    uint32_t reconnects;

    /**
     * Is connected?
     */
    bool connected;

    /**
     * is his paused
     */
    bool paused;

    /**
     * Backfill age for the connection
     */
    uint64_t backfillAge;


    /**
     * Dump and disconnect?
     */
    bool dumpQueue;

    /**
     * We don't want to do the backfill in the thread used by the client,
     * because that would block all clients bound to the same thread.
     * Instead we run the backfill the first time we try to walk the
     * stream (that would be in the TAP thread). This would cause the other
     * tap streams to block, but allows all clients to use the cache.
     */
    bool doRunBackfill;

    // True until a backfill has dumped all the content.
    bool pendingBackfill;

<<<<<<< HEAD
    /**
     * Filter for the buckets we want.
     */
    VBucketFilter vbucketFilter;

    /**
     * VBucket status messages immediately (before userdata)
     */
    std::queue<TapVBucketEvent> vBucketHighPriority;
    /**
     * VBucket status messages sent when there is nothing else to send
     */
    std::queue<TapVBucketEvent> vBucketLowPriority;

    static Atomic<uint64_t> tapCounter;

=======
>>>>>>> f876b860
    // True if this should be disconnected as soon as possible
    bool doDisconnect;

    DISALLOW_COPY_AND_ASSIGN(TapConnection);
};

static size_t percentOf(size_t val, double percent) {
    return static_cast<size_t>(static_cast<double>(val) * percent);
}

/**
 *
 */
class EventuallyPersistentEngine : public ENGINE_HANDLE_V1 {
    friend class LookupCallback;
public:
    ENGINE_ERROR_CODE initialize(const char* config)
    {
        ENGINE_ERROR_CODE ret = ENGINE_SUCCESS;
        char *master = NULL;
        char *tap_id = NULL;

        resetStats();

        if (config != NULL) {
            char *dbn = NULL, *initf = NULL, *svaltype = NULL;
            size_t htBuckets = 0;
            size_t htLocks = 0;
            size_t maxSize = 0;

            const int max_items = 20;
            struct config_item items[max_items];
            int ii = 0;
            memset(items, 0, sizeof(items));

            items[ii].key = "dbname";
            items[ii].datatype = DT_STRING;
            items[ii].value.dt_string = &dbn;

            ++ii;
            items[ii].key = "initfile";
            items[ii].datatype = DT_STRING;
            items[ii].value.dt_string = &initf;

            ++ii;
            items[ii].key = "warmup";
            items[ii].datatype = DT_BOOL;
            items[ii].value.dt_bool = &warmup;

            ++ii;
            items[ii].key = "waitforwarmup";
            items[ii].datatype = DT_BOOL;
            items[ii].value.dt_bool = &wait_for_warmup;

            ++ii;
            items[ii].key = "vb0";
            items[ii].datatype = DT_BOOL;
            items[ii].value.dt_bool = &startVb0;

            ++ii;
            items[ii].key = "tap_keepalive";
            items[ii].datatype = DT_SIZE;
            items[ii].value.dt_size = &tapKeepAlive;

            ++ii;
            items[ii].key = "ht_size";
            items[ii].datatype = DT_SIZE;
            items[ii].value.dt_size = &htBuckets;

            ++ii;
            items[ii].key = "stored_val_type";
            items[ii].datatype = DT_STRING;
            items[ii].value.dt_string = &svaltype;

            ++ii;
            items[ii].key = "ht_locks";
            items[ii].datatype = DT_SIZE;
            items[ii].value.dt_size = &htLocks;

            ++ii;
            items[ii].key = "max_size";
            items[ii].datatype = DT_SIZE;
            items[ii].value.dt_size = &maxSize;

            ++ii;
            items[ii].key = "tap_peer";
            items[ii].datatype = DT_STRING;
            items[ii].value.dt_string = &master;

            ++ii;
            items[ii].key = "tap_id";
            items[ii].datatype = DT_STRING;
            items[ii].value.dt_string = &tap_id;

            ++ii;
            items[ii].key = "tap_idle_timeout";
            items[ii].datatype = DT_SIZE;
            items[ii].value.dt_size = &tapIdleTimeout;

            ++ii;
            items[ii].key = "config_file";
            items[ii].datatype = DT_CONFIGFILE;

            ++ii;
            items[ii].key = "max_item_size";
            items[ii].datatype = DT_SIZE;
            items[ii].value.dt_size = &maxItemSize;

            ++ii;
            items[ii].key = "min_data_age";
            items[ii].datatype = DT_SIZE;
            items[ii].value.dt_size = &minDataAge;

            ++ii;
            items[ii].key = "mem_low_wat";
            items[ii].datatype = DT_SIZE;
            items[ii].value.dt_size = &memLowWat;

            ++ii;
            items[ii].key = "mem_high_wat";
            items[ii].datatype = DT_SIZE;
            items[ii].value.dt_size = &memHighWat;

            ++ii;
            items[ii].key = "queue_age_cap";
            items[ii].datatype = DT_SIZE;
            items[ii].value.dt_size = &queueAgeCap;

            ++ii;
            items[ii].key = NULL;

            assert(ii < max_items);

            if (serverApi->core->parse_config(config, items, stderr) != 0) {
                ret = ENGINE_FAILED;
            } else {
                if (dbn != NULL) {
                    dbname = dbn;
                }
                if (initf != NULL) {
                    initFile = initf;
                }
                HashTable::setDefaultNumBuckets(htBuckets);
                HashTable::setDefaultNumLocks(htLocks);
                StoredValue::setMaxDataSize(maxSize);

                if (svaltype && !HashTable::setDefaultStorageValueType(svaltype)) {
                    getLogger()->log(EXTENSION_LOG_WARNING, NULL,
                                     "Unhandled storage value type: %s",
                                     svaltype);
                }
            }
        }

        if (tapIdleTimeout == 0) {
            tapIdleTimeout = (size_t)-1;
        }

        if (ret == ENGINE_SUCCESS) {
            time_t start = time(NULL);
            try {
                MultiDBSqliteStrategy *strategy =
                    new MultiDBSqliteStrategy(*this, dbname,
                                              initFile,
                                              NUMBER_OF_SHARDS);
                sqliteDb = new StrategicSqlite3(*this, strategy);
            } catch (std::exception& e) {
                std::stringstream ss;
                ss << "Failed to create database: " << e.what() << std::endl;
                if (!dbAccess()) {
                    ss << "No access to \"" << dbname << "\"."
                       << std::endl;
                }

                getLogger()->log(EXTENSION_LOG_WARNING, NULL, "%s",
                                 ss.str().c_str());
                return ENGINE_FAILED;
            }

            databaseInitTime = time(NULL) - start;
            epstore = new EventuallyPersistentStore(*this, sqliteDb, startVb0);
            setMinDataAge(minDataAge);
            setQueueAgeCap(queueAgeCap);

            if (epstore == NULL) {
                ret = ENGINE_ENOMEM;
            } else {
                if (!warmup) {
                    epstore->reset();
                }

                SERVER_CALLBACK_API *sapi;
                sapi = getServerApi()->callback;
                sapi->register_callback(ON_DISCONNECT, EvpHandleDisconnect, this);
            }
            startEngineThreads();

            // If requested, don't complete the initialization until the
            // flusher transitions out of the initializing state (i.e
            // warmup is finished).
            const Flusher *flusher = epstore->getFlusher();
            if (wait_for_warmup && flusher) {
                while (flusher->state() == initializing) {
                    sleep(1);
                }
            }

            if (tap_id != NULL) {
                tapId.assign(tap_id);
                free(tap_id);
            }

            if (master != NULL) {
                setTapPeer(master);
                free(master);
            }

            if (memLowWat == std::numeric_limits<size_t>::max()) {
                memLowWat = percentOf(StoredValue::getMaxDataSize(), 0.6);
            }
            if (memHighWat == std::numeric_limits<size_t>::max()) {
                memHighWat = percentOf(StoredValue::getMaxDataSize(), 0.75);
            }

            stats.mem_low_wat = memLowWat;
            stats.mem_high_wat = memHighWat;

            shared_ptr<DispatcherCallback> cb(new ItemPager(epstore, stats,
                                                            memLowWat, memHighWat));
            epstore->getDispatcher()->schedule(cb, NULL, 5, 10);
        }

        if (ret == ENGINE_SUCCESS) {
            getlExtension = new GetlExtension(epstore, getServerApi);
            getlExtension->initialize();
        }

        getLogger()->log(EXTENSION_LOG_DEBUG, NULL, "Engine init complete.\n");

        return ret;
    }

    void destroy()
    {
        stopReplication();
        stopEngineThreads();
    }

    ENGINE_ERROR_CODE itemAllocate(const void* cookie,
                                   item** item,
                                   const void* key,
                                   const size_t nkey,
                                   const size_t nbytes,
                                   const int flags,
                                   const rel_time_t exptime)
    {
        (void)cookie;
        if (nbytes > maxItemSize) {
            return ENGINE_E2BIG;
        }

        *item = new Item(key, nkey, nbytes, flags, exptime);
        if (*item == NULL) {
            return ENGINE_ENOMEM;
        } else {
            return ENGINE_SUCCESS;
        }
    }

    ENGINE_ERROR_CODE itemDelete(const void* cookie,
                                 const void* key,
                                 const size_t nkey,
                                 uint64_t cas,
                                 uint16_t vbucket)
    {
        (void)cas;
        (void)vbucket;
        std::string k(static_cast<const char*>(key), nkey);
        return itemDelete(cookie, k, vbucket);
    }

    ENGINE_ERROR_CODE itemDelete(const void* cookie,
                                 const std::string &key,
                                 uint16_t vbucket)
    {
        ENGINE_ERROR_CODE ret = epstore->del(key, vbucket, cookie);

        if (ret == ENGINE_SUCCESS) {
            addDeleteEvent(key, vbucket);
        }
        return ret;
    }


    void itemRelease(const void* cookie, item *item)
    {
        (void)cookie;
        delete (Item*)item;
    }

    ENGINE_ERROR_CODE get(const void* cookie,
                          item** item,
                          const void* key,
                          const int nkey,
                          uint16_t vbucket)
    {
        std::string k(static_cast<const char*>(key), nkey);

        GetValue gv(epstore->get(k, vbucket, cookie, serverApi->core));

        if (gv.getStatus() == ENGINE_SUCCESS) {
            *item = gv.getValue();
        }

        return gv.getStatus();

    }

    ENGINE_ERROR_CODE getStats(const void* cookie,
                               const char* stat_key,
                               int nkey,
                               ADD_STAT add_stat)
    {
        ENGINE_ERROR_CODE rv = ENGINE_KEY_ENOENT;
        if (stat_key == NULL) {
            rv = doEngineStats(cookie, add_stat);
        } else if (nkey == 3 && strncmp(stat_key, "tap", 3) == 0) {
            rv = doTapStats(cookie, add_stat);
        } else if (nkey == 4 && strncmp(stat_key, "hash", 3) == 0) {
            rv = doHashStats(cookie, add_stat);
        } else if (nkey == 7 && strncmp(stat_key, "vbucket", 7) == 0) {
            rv = doVBucketStats(cookie, add_stat);
        } else if (nkey > 4 && strncmp(stat_key, "key ", 4) == 0) {
            // Non-validating, non-blocking version
            rv = doKeyStats(cookie, add_stat, &stat_key[4], nkey-4, false);
        } else if (nkey > 5 && strncmp(stat_key, "vkey ", 5) == 0) {
            // Validating version; blocks
            rv = doKeyStats(cookie, add_stat, &stat_key[5], nkey-5, true);
        }

        return rv;
    }

    ENGINE_ERROR_CODE store(const void *cookie,
                            item* itm,
                            uint64_t *cas,
                            ENGINE_STORE_OPERATION operation,
                            uint16_t vbucket)
    {
        ENGINE_ERROR_CODE ret;
        Item *it = static_cast<Item*>(itm);
        item *i = NULL;

        it->setVBucketId(vbucket);

        switch (operation) {
        case OPERATION_CAS:
            if (it->getCas() == 0) {
                // Using a cas command with a cas wildcard doesn't make sense
                ret = ENGINE_NOT_STORED;
                break;
            }
            // FALLTHROUGH
        case OPERATION_SET:
            ret = epstore->set(*it, cookie);
            if (ret == ENGINE_SUCCESS) {
                *cas = it->getCas();
                addMutationEvent(it, vbucket);
            }

            break;

        case OPERATION_ADD:
            // @todo this isn't atomic!
            if (get(cookie, &i, it->getKey().c_str(), it->getNKey(),
                    vbucket) == ENGINE_SUCCESS) {
                itemRelease(cookie, i);
                ret = ENGINE_NOT_STORED;
            } else {
                ret = epstore->set(*it, cookie);
                *cas = it->getCas();
                if (ret == ENGINE_SUCCESS) {
                    addMutationEvent(it, vbucket);
                }
            }
            break;

        case OPERATION_REPLACE:
            // @todo this isn't atomic!
            ret = get(cookie, &i, it->getKey().c_str(),
                      it->getNKey(), vbucket);
            switch (ret) {
            case ENGINE_SUCCESS:
                itemRelease(cookie, i);
                ret = epstore->set(*it, cookie);
                if (ret == ENGINE_SUCCESS) {
                    *cas = it->getCas();
                    addMutationEvent(it, vbucket);
                }
                break;
            case ENGINE_KEY_ENOENT:
                ret = ENGINE_NOT_STORED;
                break;
            default:
                // Just return the error we got.
                break;
            }
            break;
        case OPERATION_APPEND:
        case OPERATION_PREPEND:
            do {
                if ((ret = get(cookie, &i, it->getKey().c_str(),
                               it->getNKey(), vbucket)) == ENGINE_SUCCESS) {
                    Item *old = reinterpret_cast<Item*>(i);

                    if (operation == OPERATION_APPEND) {
                        if (!old->append(*it)) {
                            itemRelease(cookie, i);
                            return ENGINE_ENOMEM;
                        }
                    } else {
                        if (!old->prepend(*it)) {
                            itemRelease(cookie, i);
                            return ENGINE_ENOMEM;
                        }
                    }

                    ret = store(cookie, old, cas, OPERATION_CAS, vbucket);
                    if (ret == ENGINE_SUCCESS) {
                        addMutationEvent(static_cast<Item*>(i), vbucket);
                    }
                    itemRelease(cookie, i);
                }
            } while (ret == ENGINE_KEY_EEXISTS);

            // Map the error code back to what memcacpable expects
            if (ret == ENGINE_KEY_ENOENT) {
                ret = ENGINE_NOT_STORED;
            }
            break;

        default:
            ret = ENGINE_ENOTSUP;
        }

        return ret;
    }

    ENGINE_ERROR_CODE arithmetic(const void* cookie,
                                 const void* key,
                                 const int nkey,
                                 const bool increment,
                                 const bool create,
                                 const uint64_t delta,
                                 const uint64_t initial,
                                 const rel_time_t exptime,
                                 uint64_t *cas,
                                 uint64_t *result,
                                 uint16_t vbucket)
    {
        item *it = NULL;

        ENGINE_ERROR_CODE ret = get(cookie, &it, key, nkey, vbucket);
        if (ret == ENGINE_SUCCESS) {
            Item *item = static_cast<Item*>(it);
            char *endptr = NULL;
            char data[24];
            size_t len = std::min(static_cast<uint32_t>(sizeof(data) - 1),
                                  item->getNBytes());
            data[len] = 0;
            memcpy(data, item->getData(), len);
            uint64_t val = strtoull(data, &endptr, 10);
            if ((errno != ERANGE) && (isspace(*endptr)
                                      || (*endptr == '\0' && endptr != data))) {
                if (increment) {
                    val += delta;
                } else {
                    if (delta > val) {
                        val = 0;
                    } else {
                        val -= delta;
                    }
                }

                std::stringstream vals;
                vals << val << "\r\n";
                size_t nb = vals.str().length();
                *result = val;
                Item *nit = new Item(key, (uint16_t)nkey, item->getFlags(),
                                     exptime, vals.str().c_str(), nb);
                nit->setCas(item->getCas());
                ret = store(cookie, nit, cas, OPERATION_CAS, vbucket);
                delete nit;
            } else {
                ret = ENGINE_EINVAL;
            }

            delete item;
        } else if (ret == ENGINE_NOT_MY_VBUCKET) {
            return ret;
        } else if (ret == ENGINE_KEY_ENOENT && create) {
            std::stringstream vals;

            vals << initial << "\r\n";
            size_t nb = vals.str().length();

            *result = initial;
            Item *item = new Item(key, (uint16_t)nkey, 0, exptime,
                                  vals.str().c_str(), nb);
            ret = store(cookie, item, cas, OPERATION_ADD, vbucket);
            delete item;
        }

        /* We had a race condition.. just call ourself recursively to retry */
        if (ret == ENGINE_KEY_EEXISTS) {
            return arithmetic(cookie, key, nkey, increment, create, delta,
                              initial, exptime, cas, result, vbucket);
        }

        return ret;
    }



    ENGINE_ERROR_CODE flush(const void *cookie, time_t when)
    {
        (void)cookie;
        ENGINE_ERROR_CODE ret= ENGINE_ENOTSUP;

        if (when == 0) {
            epstore->reset();
            addFlushEvent();
            ret = ENGINE_SUCCESS;
        }

        return ret;
    }

    tap_event_t walkTapQueue(const void *cookie, item **itm, void **es,
                             uint16_t *nes, uint8_t *ttl, uint16_t *flags,
                             uint32_t *seqno, uint16_t *vbucket) {
        LockHolder lh(tapNotifySync);
        std::map<const void*, TapConnection*>::iterator iter;
        TapConnection *connection = NULL;
        iter = tapConnectionMap.find(cookie);
        if (iter == tapConnectionMap.end()) {
            getLogger()->log(EXTENSION_LOG_WARNING, NULL,
                             "Walking a non-existent tap queue, disconnecting\n");
            return TAP_DISCONNECT;
        } else {
            connection = iter->second;
        }

        if (connection->doDisconnect) {
            getLogger()->log(EXTENSION_LOG_WARNING, NULL,
                             "Disconnecting pending connection\n");
            return TAP_DISCONNECT;
        }

        if (connection->doRunBackfill) {
            queueBackfill(connection, cookie);
        }

        tap_event_t ret = TAP_PAUSE;
        connection->paused = false;

        *es = NULL;
        *nes = 0;
        *ttl = (uint8_t)-1;
        *seqno = 0;
        *flags = 0;

        TapVBucketEvent ev = connection->nextVBucketHighPriority();
        if (ev.event != TAP_PAUSE) {
            *vbucket = ev.vbucket;
            *flags = static_cast<uint16_t>(ev.state);
            return ev.event;
        }

        QueuedItem *qip;
        qip = reinterpret_cast<QueuedItem*>(serverApi->core->get_engine_specific(cookie));
        if (qip != NULL || !connection->empty()) {
            QueuedItem qi("", 0, queue_op_set);
            if (qip != NULL) {
                qi = *qip;
                delete qip;
                serverApi->core->store_engine_specific(cookie, NULL);
            } else {
                qi = connection->next();
            }
            lh.unlock();

            ENGINE_ERROR_CODE r;
            *vbucket = qi.getVBucketId();
            std::string key = qi.getKey();
            r = get(cookie, itm, key.c_str(), (int)key.length(), qi.getVBucketId());
            if (r == ENGINE_SUCCESS) {
                ret = TAP_MUTATION;
            } else if (r == ENGINE_KEY_ENOENT) {
                ret = TAP_DELETION;
                r = itemAllocate(cookie, itm,
                                 key.c_str(), key.length(), 0, 0, 0);
                if (r != ENGINE_SUCCESS) {
                    EXTENSION_LOGGER_DESCRIPTOR *logger;
                    logger = (EXTENSION_LOGGER_DESCRIPTOR*)serverApi->extension->get_extension(EXTENSION_LOGGER);

                    getLogger()->log(EXTENSION_LOG_WARNING, NULL,
                                     "Failed to allocate memory for deletion of: %s\n", key.c_str());
                    ret = TAP_PAUSE;
                }
            } else if (r == ENGINE_EWOULDBLOCK) {
                qip = new QueuedItem(qi);
                serverApi->core->store_engine_specific(cookie, qip);
                return TAP_PAUSE;
            }
        } else if (connection->shouldFlush()) {
            ret = TAP_FLUSH;
        } else {
            connection->paused = true;
        }

        if (ret == TAP_PAUSE && connection->complete()) {
            ev = connection->nextVBucketLowPriority();
            if (ev.event != TAP_PAUSE) {
                connection->paused = false;
                *vbucket = ev.vbucket;
                *flags = static_cast<uint16_t>(ev.state);
                if (ev.state == active) {
                    epstore->setVBucketState(ev.vbucket, dead, serverApi->core);
                }
                return ev.event;
            }

            ret = TAP_DISCONNECT;
        }

        return ret;
    }

    void createTapQueue(const void *cookie, std::string &client, uint32_t flags,
                        const void *userdata,
                        size_t nuserdata) {
        // map is set-assocative, so this will create an instance here..
        LockHolder lh(tapNotifySync);
        purgeExpiredTapConnections_UNLOCKED();
        char cookiehex[32];
        snprintf(cookiehex, sizeof(cookiehex), "%p", cookie);

        std::string name = "eq_tapq:";
        if (client.length() == 0) {
<<<<<<< HEAD
            name.assign(TapConnection::getAnonTapName());
=======
            name.append(cookiehex);
>>>>>>> f876b860
        } else {
            name.append(client);
        }

        TapConnection *tap = NULL;

        std::list<TapConnection*>::iterator iter;
        for (iter = allTaps.begin(); iter != allTaps.end(); ++iter) {
            tap = *iter;
            if (tap->client == name) {
                tap->expiry_time = (rel_time_t)-1;
                ++tap->reconnects;
                break;
            } else {
                tap = NULL;
            }
        }

        // Disconnects aren't quite immediate yet, so if we see a
        // connection request for a client *and* expiry_time is 0, we
        // should kill this guy off.
        if (tap != NULL) {
            std::map<const void*, TapConnection*>::iterator miter;
            for (miter = tapConnectionMap.begin();
                 miter != tapConnectionMap.end();
                 ++miter) {
                if (miter->second == tap) {
                    break;
                }
            }

            if (tapKeepAlive == 0) {
                getLogger()->log(EXTENSION_LOG_INFO, NULL,
                                 "The TAP channel (\"%s\") exists, but should be nuked\n",
                                 name.c_str());
<<<<<<< HEAD
                tap->client.assign(TapConnection::getAnonTapName());
=======
                tap->client.assign(cookiehex);
>>>>>>> f876b860
                tap->doDisconnect = true;
                tap->paused = true;
                tap = NULL;
            } else {
                getLogger()->log(EXTENSION_LOG_INFO, NULL,
                                 "The TAP channel (\"%s\") exists... grabbing the channel\n",
                                 name.c_str());
<<<<<<< HEAD
                TapConnection *n = new TapConnection(TapConnection::getAnonTapName(), 0);
=======
                TapConnection *n = new TapConnection(cookiehex, 0);
>>>>>>> f876b860
                n->doDisconnect = true;
                n->paused = true;
                allTaps.push_back(n);
                tapConnectionMap[miter->first] = n;
            }
<<<<<<< HEAD
        }

        // Start decoding the userdata section of the packet...
        const char *ptr = static_cast<const char*>(userdata);
        uint64_t backfillAge = 0;
        std::vector<uint16_t> vbuckets;

        if (flags & TAP_CONNECT_FLAG_BACKFILL) { /* */
            assert(nuserdata >= sizeof(backfillAge));
            // use memcpy to avoid alignemt issues
            memcpy(&backfillAge, ptr, sizeof(backfillAge));
            backfillAge = ntohll(backfillAge);
            nuserdata -= sizeof(backfillAge);
            ptr += sizeof(backfillAge);
        }

        if (flags & TAP_CONNECT_FLAG_LIST_VBUCKETS) {
            uint16_t nvbuckets;
            assert(nuserdata >= sizeof(nvbuckets));
            memcpy(&nvbuckets, ptr, sizeof(nvbuckets));
            nuserdata -= sizeof(nvbuckets);
            ptr += sizeof(nvbuckets);
            nvbuckets = ntohs(nvbuckets);
            if (nvbuckets > 0) {
                assert(nuserdata >= (sizeof(uint16_t) * nvbuckets));
                for (uint16_t ii = 0; ii < nvbuckets; ++ii) {
                    uint16_t val;
                    memcpy(&val, ptr, sizeof(nvbuckets));
                    ptr += sizeof(uint16_t);
                    vbuckets.push_back(ntohs(val));
                }
            }
=======
>>>>>>> f876b860
        }

        // @todo ensure that we don't have this client alredy
        // if so this should be a reconnect...
        if (tap == NULL) {
            TapConnection *tc = new TapConnection(name, flags);
            allTaps.push_back(tc);
            tapConnectionMap[cookie] = tc;

            if (flags & TAP_CONNECT_FLAG_BACKFILL) {
                tc->backfillAge = backfillAge;
            }

            if (tc->backfillAge < (uint64_t)time(NULL)) {
                setTapValidity(tc->client, cookie);
                tc->doRunBackfill = true;
                tc->pendingBackfill = true;
            }

            if (flags & TAP_CONNECT_FLAG_LIST_VBUCKETS) {
                tc->vbucketFilter = VBucketFilter(vbuckets);
            }

            tc->dumpQueue = flags & TAP_CONNECT_FLAG_DUMP;
            if (flags & TAP_CONNECT_FLAG_TAKEOVER_VBUCKETS) {
                for (std::vector<uint16_t>::iterator it = vbuckets.begin();
                     it != vbuckets.end(); ++it) {
                    TapVBucketEvent hi(TAP_VBUCKET_SET, *it, pending);
                    TapVBucketEvent lo(TAP_VBUCKET_SET, *it, active);
                    tc->addVBucketHighPriority(hi);
                    tc->addVBucketLowPriority(lo);
                }
                tc->dumpQueue = true;
            }
        } else {
            tapConnectionMap[cookie] = tap;
            tap->connected = true;
        }
        tapNotifySync.notify();
    }

    ENGINE_ERROR_CODE tapNotify(const void *cookie,
                                void *engine_specific,
                                uint16_t nengine,
                                uint8_t ttl,
                                uint16_t tap_flags,
                                tap_event_t tap_event,
                                uint32_t tap_seqno,
                                const void *key,
                                size_t nkey,
                                uint32_t flags,
                                uint32_t exptime,
                                uint64_t cas,
                                const void *data,
                                size_t ndata,
                                uint16_t vbucket)
    {
        (void)engine_specific;
        (void)nengine;
        (void)ttl;
        (void)tap_flags;
        (void)tap_seqno;

        // If cookie is null, this is the internal tap client, so we
        // should disconnect it if tap isn't enabled.
        if (!cookie && !tapEnabled) {
            return ENGINE_DISCONNECT;
        }

        switch (tap_event) {
        case TAP_FLUSH:
            return flush(cookie, 0);
        case TAP_DELETION:
            {
                std::string k(static_cast<const char*>(key), nkey);
                return itemDelete(cookie, k, vbucket);
            }

        case TAP_MUTATION:
            {
                // We don't get the trailing CRLF in tap mutation but should store it
                // to satisfy memcached expectations.
                //
                // We do this by manually constructing the item using its
                // value_t constructor to reduce memory copies as much as
                // possible.

                std::string k(static_cast<const char *>(key), nkey);
                std::string v;
                v.reserve(ndata+2);
                v.append(static_cast<const char*>(data), ndata);
                v.append("\r\n");
                shared_ptr<const Blob> vblob(Blob::New(v));

                Item *item = new Item(k, flags, exptime, vblob);
                item->setVBucketId(vbucket);

                /* @TODO we don't have CAS now.. we might in the future.. */
                (void)cas;
                ENGINE_ERROR_CODE ret = epstore->set(*item, cookie, true);
                if (ret == ENGINE_SUCCESS) {
                    addMutationEvent(item, vbucket);
                }

                delete item;
                return ret;
            }

        case TAP_OPAQUE:
            break;

        case TAP_VBUCKET_SET:
            {
                vbucket_state_t state = static_cast<vbucket_state_t>(tap_flags);
                epstore->setVBucketState(vbucket, state, serverApi->core);
            }
            break;

        default:
            abort();
        }

        return ENGINE_SUCCESS;
    }


    /**
     * Visit the objects and add them to the tap connecitons queue.
     * @todo this code should honor the backfill time!
     */
    void queueBackfill(TapConnection *tc, const void *tok);

    void handleDisconnect(const void *cookie) {
        LockHolder lh(tapNotifySync);
        std::map<const void*, TapConnection*>::iterator iter;
        iter = tapConnectionMap.find(cookie);
        if (iter != tapConnectionMap.end()) {
            if (iter->second) {
                iter->second->expiry_time = serverApi->core->get_current_time();
                if (iter->second->doDisconnect) {
                    iter->second->expiry_time--;
                } else {
                    iter->second->expiry_time += (int)tapKeepAlive;
                }
                iter->second->connected = false;
            } else {
                getLogger()->log(EXTENSION_LOG_WARNING, NULL,
                                 "Found half-linked tap connection at: %p\n",
                                 cookie);
            }
            tapConnectionMap.erase(iter);
        }
        purgeExpiredTapConnections_UNLOCKED();
    }

    protocol_binary_response_status stopFlusher(const char **msg) {
        protocol_binary_response_status rv = PROTOCOL_BINARY_RESPONSE_SUCCESS;
        *msg = NULL;
        if (!epstore->pauseFlusher()) {
            getLogger()->log(EXTENSION_LOG_INFO, NULL,
                             "Attempted to stop flusher in state [%s]\n",
                             epstore->getFlusher()->stateName());
            *msg = "Flusher not running.";
            rv = PROTOCOL_BINARY_RESPONSE_EINVAL;
        }
        return rv;
    }

    protocol_binary_response_status startFlusher(const char **msg) {
        protocol_binary_response_status rv = PROTOCOL_BINARY_RESPONSE_SUCCESS;
        *msg = NULL;
        if (!epstore->resumeFlusher()) {
            getLogger()->log(EXTENSION_LOG_INFO, NULL,
                             "Attempted to start flusher in state [%s]\n",
                             epstore->getFlusher()->stateName());
            *msg = "Flusher not shut down.";
            rv = PROTOCOL_BINARY_RESPONSE_EINVAL;
        }
        return rv;
    }

    bool deleteVBucket(uint16_t vbid) {
        return epstore->deleteVBucket(vbid);
    }

    void resetStats()
    {
        stats.tooYoung.set(0);
        stats.tooOld.set(0);
        stats.dirtyAge.set(0);
        stats.dirtyAgeHighWat.set(0);
        stats.flushDuration.set(0);
        stats.flushDurationHighWat.set(0);
        stats.commit_time.set(0);
        stats.numValueEjects.set(0);
        stats.io_num_read.set(0);
        stats.io_num_write.set(0);
        stats.io_read_bytes.set(0);
        stats.io_write_bytes.set(0);
        stats.bgNumOperations.set(0);
        stats.bgWait.set(0);
        stats.bgLoad.set(0);
        stats.bgMinWait.set(999999999);
        stats.bgMaxWait.set(0);
        stats.bgMinLoad.set(999999999);
        stats.bgMaxLoad.set(0);
    }

    void setMinDataAge(int to) {
        epstore->setMinDataAge(to);
    }

    void setQueueAgeCap(int to) {
        epstore->setQueueAgeCap(to);
    }

    void setTxnSize(int to) {
        epstore->setTxnSize(to);
    }

    void setBGFetchDelay(uint32_t to) {
        epstore->setBGFetchDelay(to);
    }

    bool startReplication() {
        LockHolder lh(tapMutex);
        tapEnabled = true;
        if (clientTap != NULL) {
            try {
                clientTap->start();
                return true;
            } catch (std::runtime_error &e) {
                getLogger()->log(EXTENSION_LOG_WARNING, NULL,
                                 "Failed to start replication: %s\n",
                                 e.what());
            }
        }
        return false;
    }

    bool stopReplication() {
        LockHolder ltm(tapMutex);
        tapEnabled = false;

        if (clientTap != NULL) {
            try {
                clientTap->stop();
                return true;
            } catch (std::runtime_error &e) {
                getLogger()->log(EXTENSION_LOG_WARNING, NULL,
                                 "Failed to start replication: %s\n",
                                 e.what());
            }
        }
        return false;
    }

    protocol_binary_response_status evictKey(const std::string &key,
                                             uint16_t vbucket,
                                             const char **msg) {
        return epstore->evictKey(key, vbucket, msg);
    }

    void setTapPeer(std::string peer) {
        tapConnect(peer);
    }

    RCPtr<VBucket> getVBucket(uint16_t vbucket) {
        return epstore->getVBucket(vbucket);
    }

    void setVBucketState(uint16_t vbid, vbucket_state_t to) {
        epstore->setVBucketState(vbid, to, serverApi->core);
    }

    ~EventuallyPersistentEngine() {
        delete epstore;
        delete sqliteDb;
        delete getlExtension;
    }

    engine_info *getInfo() {
        return &info.info;
    }

    size_t getTapIdleTimeout() const {
        return tapIdleTimeout;
    }

    EPStats &getEpStats() {
        return stats;
    }

private:
    EventuallyPersistentEngine(GET_SERVER_API get_server_api);
    friend ENGINE_ERROR_CODE create_instance(uint64_t interface,
                                             GET_SERVER_API get_server_api,
                                             ENGINE_HANDLE **handle);

    void updateTapStats(void) {
        LockHolder lh(tapNotifySync);
        size_t depth = 0, totalSent = 0;
        std::map<const void*, TapConnection*>::iterator iter;
        for (iter = tapConnectionMap.begin(); iter != tapConnectionMap.end(); iter++) {
            depth += iter->second->queue->size();
            totalSent += iter->second->recordsFetched;
        }
        lh.unlock();

        // Use the depth and number of records fetched we calculated above.
        epstore->setTapStats(depth, totalSent);
    }

    void notifyTapIoThreadMain(void) {
        bool addNoop = false;

        rel_time_t now = ep_current_time();
        if (now > nextTapNoop && tapIdleTimeout != (size_t)-1) {
            addNoop = true;
            nextTapNoop = now + (tapIdleTimeout / 3);
        }
        LockHolder lh(tapNotifySync);
        // We should pause unless we purged some connections or
        // all queues have items.
        bool shouldPause = purgeExpiredTapConnections_UNLOCKED() == 0;
        // see if I have some channels that I have to signal..
        std::map<const void*, TapConnection*>::iterator iter;
        for (iter = tapConnectionMap.begin(); iter != tapConnectionMap.end(); iter++) {
            if (!iter->second->idle()) {
                shouldPause = false;
            } else if (addNoop) {
                TapVBucketEvent hi(TAP_NOOP, 0, pending);
                iter->second->addVBucketHighPriority(hi);
                shouldPause = false;
            }
        }

        if (shouldPause) {
            double diff = nextTapNoop - now;
            if (diff > 0) {
                tapNotifySync.wait(diff);
            }

            if (shutdown) {
                return;
            }
            purgeExpiredTapConnections_UNLOCKED();
        }

        // Collect the list of connections that need to be signaled.
        std::list<const void *> toNotify;
        for (iter = tapConnectionMap.begin(); iter != tapConnectionMap.end(); iter++) {
            if (iter->second->paused) {
                toNotify.push_back(iter->first);
            }
        }

        lh.unlock();

        // Signal all outstanding, paused connections.
        std::for_each(toNotify.begin(), toNotify.end(),
                      std::bind2nd(std::ptr_fun(serverApi->core->notify_io_complete),
                                   ENGINE_SUCCESS));
    }

    friend void *EvpNotifyTapIo(void*arg);
    void notifyTapIoThread(void) {
        // Fix clean shutdown!!!
        while (!shutdown) {

            updateTapStats();
            notifyTapIoThreadMain();

            if (shutdown) {
                return;
            }

            // Prevent the notify thread from busy-looping while
            // holding locks when there's work to do.
            LockHolder lh(tapNotifySync);
            tapNotifySync.wait(1.0);
        }
    }

    void purgeSingleExpiredTapConnection(TapConnection *tc) {
        allTaps.remove(tc);
        /* Assert that the connection doesn't live in the map.. */
        /* TROND: Remove this when we're sure we don't have a bug here */
        assert(!mapped(tc));
        delete tc;
    }

    bool mapped(TapConnection *tc) {
        bool rv = false;
        std::map<const void*, TapConnection*>::iterator it;
        for (it = tapConnectionMap.begin();
             it != tapConnectionMap.end();
             ++it) {
            if (it->second == tc) {
                rv = true;
            }
        }
        return rv;
    }

    int purgeExpiredTapConnections_UNLOCKED() {
        rel_time_t now = serverApi->core->get_current_time();
        std::list<TapConnection*> deadClients;

        std::list<TapConnection*>::iterator iter;
        for (iter = allTaps.begin(); iter != allTaps.end(); iter++) {
            TapConnection *tc = *iter;
            if (tc->expiry_time <= now && !mapped(tc) && !tc->connected) {
                deadClients.push_back(tc);
            }
        }

        for (iter = deadClients.begin(); iter != deadClients.end(); iter++) {
            TapConnection *tc = *iter;
            purgeSingleExpiredTapConnection(tc);
        }

        return static_cast<int>(deadClients.size());
    }

    TapConnection* findTapConnByName_UNLOCKED(const std::string&name) {
        TapConnection *rv(NULL);
        std::list<TapConnection*>::iterator iter;
        for (iter = allTaps.begin(); iter != allTaps.end(); iter++) {
            TapConnection *tc = *iter;
            if (tc->client == name) {
                rv = tc;
            }
        }
        return rv;
    }

    friend class BackFillVisitor;
    bool setEvents(const std::string &name,
                   std::list<QueuedItem> *q)
    {
        bool notify = true;
        bool found = false;
        LockHolder lh(tapNotifySync);

        TapConnection *tc = findTapConnByName_UNLOCKED(name);
        if (tc) {
            found = true;
            tc->appendQueue(q);
            notify = tc->paused; // notify if paused
        }

        if (notify) {
            // To avoid a race condition, we're going to make sure the
            // tapNotifyIoThread has something to do.
            nextTapNoop = ep_current_time() - 1;
            tapNotifySync.notify();
        }

        return found;
    }

    void completeBackfill(const std::string &name) {
        bool notify(true);
        LockHolder lh(tapNotifySync);
        clearTapValidity(name);

        TapConnection *tc = findTapConnByName_UNLOCKED(name);
        if (tc) {
            tc->completeBackfill();
            notify = tc->paused; // notify if paused
        }

        if (notify) {
            tapNotifySync.notify();
        }
    }

    ssize_t queueDepth(const std::string &name) {
        ssize_t rv = -1;
        LockHolder lh(tapNotifySync);

        TapConnection *tc = findTapConnByName_UNLOCKED(name);
        if (tc) {
            rv = tc->queue->size();
        }

        return rv;
    }

    void setTapValidity(const std::string &name, const void* token);
    void clearTapValidity(const std::string &name);
    bool checkTapValidity(const std::string &name, const void* token);

    void addEvent(const std::string &str, uint16_t vbid, enum queue_operation op)
    {
        bool notify = false;
        LockHolder lh(tapNotifySync);

        std::list<TapConnection*>::iterator iter;
        for (iter = allTaps.begin(); iter != allTaps.end(); iter++) {
            TapConnection *tc = *iter;
            if (!tc->dumpQueue && tc->addEvent(str, vbid, op) && tc->paused) {
                notify = true;
            }
        }

        if (notify) {
            tapNotifySync.notify();
        }
    }

    void addMutationEvent(Item *it, uint16_t vbid) {
        // Currently we use the same queue for all kinds of events..
        addEvent(it->getKey(), vbid, queue_op_set);
    }

    void addDeleteEvent(const std::string &key, uint16_t vbid) {
        // Currently we use the same queue for all kinds of events..
        addEvent(key, vbid, queue_op_del);
    }

    void addFlushEvent() {
        LockHolder lh(tapNotifySync);
        bool notify = false;
        std::list<TapConnection*>::iterator iter;
        for (iter = allTaps.begin(); iter != allTaps.end(); iter++) {
            TapConnection *tc = *iter;
            if (!tc->dumpQueue) {
                tc->flush();
                notify = true;
            }
        }
        if (notify) {
            tapNotifySync.notify();
        }
    }

    void startEngineThreads(void);
    void stopEngineThreads(void) {
        if (startedEngineThreads) {
            LockHolder lh(tapNotifySync);
            shutdown = true;
            tapNotifySync.notify();
            lh.unlock();
            pthread_join(notifyThreadId, NULL);
        }
    }


    bool dbAccess(void) {
        bool ret = true;
        if (access(dbname, F_OK) == -1) {
            // file does not exist.. let's try to create it..
            FILE *fp = fopen(dbname, "w");
            if (fp == NULL) {
                ret= false;
            } else {
                fclose(fp);
                std::remove(dbname);
            }
        } else if (access(dbname, R_OK) == -1 || access(dbname, W_OK) == -1) {
            ret = false;
        }

        return ret;
    }

    ENGINE_ERROR_CODE doEngineStats(const void *cookie, ADD_STAT add_stat)
    {
        EPStats &epstats = getEpStats();
        add_casted_stat("ep_version", VERSION, add_stat, cookie);
        add_casted_stat("ep_storage_age",
                        epstats.dirtyAge, add_stat, cookie);
        add_casted_stat("ep_storage_age_highwat",
                        epstats.dirtyAgeHighWat, add_stat, cookie);
        add_casted_stat("ep_min_data_age",
                        epstats.min_data_age, add_stat, cookie);
        add_casted_stat("ep_queue_age_cap",
                        epstats.queue_age_cap, add_stat, cookie);
        add_casted_stat("ep_max_txn_size",
                        epstore->getTxnSize(), add_stat, cookie);
        add_casted_stat("ep_data_age",
                        epstats.dataAge, add_stat, cookie);
        add_casted_stat("ep_data_age_highwat",
                        epstats.dataAgeHighWat, add_stat, cookie);
        add_casted_stat("ep_too_young",
                        epstats.tooYoung, add_stat, cookie);
        add_casted_stat("ep_too_old",
                        epstats.tooOld, add_stat, cookie);
        add_casted_stat("ep_total_enqueued",
                        epstats.totalEnqueued, add_stat, cookie);
        add_casted_stat("ep_total_persisted",
                        epstats.totalPersisted, add_stat, cookie);
        add_casted_stat("ep_item_flush_failed",
                        epstats.flushFailed, add_stat, cookie);
        add_casted_stat("ep_item_commit_failed",
                        epstats.commitFailed, add_stat, cookie);
        add_casted_stat("ep_queue_size",
                        epstats.queue_size, add_stat, cookie);
        add_casted_stat("ep_flusher_todo",
                        epstats.flusher_todo, add_stat, cookie);
        add_casted_stat("ep_flusher_state",
                        epstore->getFlusher()->stateName(),
                        add_stat, cookie);
        add_casted_stat("ep_commit_time",
                        epstats.commit_time, add_stat, cookie);
        add_casted_stat("ep_flush_duration",
                        epstats.flushDuration, add_stat, cookie);
        add_casted_stat("ep_flush_duration_highwat",
                        epstats.flushDurationHighWat, add_stat, cookie);
        add_casted_stat("curr_items", epstats.curr_items, add_stat,
                        cookie);
        add_casted_stat("mem_used", StoredValue::getCurrentSize(), add_stat,
                        cookie);
        add_casted_stat("ep_mem_low_wat", epstats.mem_low_wat, add_stat, cookie);
        add_casted_stat("ep_mem_high_wat", epstats.mem_high_wat, add_stat, cookie);
        add_casted_stat("ep_total_cache_size", StoredValue::getTotalCacheSize(),
                        add_stat, cookie);
        add_casted_stat("ep_storage_type",
                        HashTable::getDefaultStorageValueTypeStr(),
                        add_stat, cookie);
        add_casted_stat("ep_bg_fetched", epstats.bg_fetched, add_stat,
                        cookie);
        add_casted_stat("ep_num_value_ejects", epstats.numValueEjects, add_stat,
                        cookie);

        if (warmup) {
            add_casted_stat("ep_warmup_thread",
                            epstats.warmupComplete.get() ? "complete" : "running",
                            add_stat, cookie);
            add_casted_stat("ep_warmed_up", epstats.warmedUp, add_stat, cookie);
            if (epstats.warmupComplete.get()) {
                add_casted_stat("ep_warmup_time", epstats.warmupTime,
                                add_stat, cookie);
            }
        }

        add_casted_stat("ep_tap_total_queue", epstats.tap_queue,
                        add_stat, cookie);
        add_casted_stat("ep_tap_total_fetched", epstats.tap_fetched,
                        add_stat, cookie);
        add_casted_stat("ep_tap_keepalive", tapKeepAlive,
                        add_stat, cookie);

        add_casted_stat("ep_dbname", dbname, add_stat, cookie);
        add_casted_stat("ep_dbinit", databaseInitTime, add_stat, cookie);
        add_casted_stat("ep_warmup", warmup ? "true" : "false",
                        add_stat, cookie);

        add_casted_stat("ep_io_num_read", epstats.io_num_read, add_stat, cookie);
        add_casted_stat("ep_io_num_write", epstats.io_num_write, add_stat, cookie);
        add_casted_stat("ep_io_read_bytes", epstats.io_read_bytes, add_stat, cookie);
        add_casted_stat("ep_io_write_bytes", epstats.io_write_bytes, add_stat, cookie);

        if (epstats.bgNumOperations > 0) {
            add_casted_stat("ep_bg_num_samples", epstats.bgNumOperations, add_stat, cookie);
            add_casted_stat("ep_bg_min_wait",
                            hrtime2text(epstats.bgMinWait).c_str(),
                            add_stat, cookie);
            add_casted_stat("ep_bg_max_wait",
                            hrtime2text(epstats.bgMaxWait).c_str(),
                            add_stat, cookie);
            add_casted_stat("ep_bg_wait_avg",
                            hrtime2text(epstats.bgWait / epstats.bgNumOperations).c_str(),
                            add_stat, cookie);
            add_casted_stat("ep_bg_min_load",
                            hrtime2text(epstats.bgMinLoad).c_str(),
                            add_stat, cookie);
            add_casted_stat("ep_bg_max_load",
                            hrtime2text(epstats.bgMaxLoad).c_str(),
                            add_stat, cookie);
            add_casted_stat("ep_bg_load_avg",
                            hrtime2text(epstats.bgLoad / epstats.bgNumOperations).c_str(),
                            add_stat, cookie);
        }

        add_casted_stat("ep_num_non_resident", stats.numNonResident, add_stat, cookie);

        return ENGINE_SUCCESS;
    }

    ENGINE_ERROR_CODE doVBucketStats(const void *cookie, ADD_STAT add_stat) {
        StatVBucketVisitor svbv(cookie, add_stat);
        epstore->visit(svbv);
        return ENGINE_SUCCESS;
    }

    ENGINE_ERROR_CODE doHashStats(const void *cookie, ADD_STAT add_stat) {
        HashTableDepthStatVisitor depthVisitor;
        epstore->visitDepth(depthVisitor);
        add_casted_stat("ep_hash_bucket_size", epstore->getHashSize(), add_stat, cookie);
        add_casted_stat("ep_hash_num_locks", epstore->getHashLocks(), add_stat, cookie);
        add_casted_stat("ep_hash_min_depth", depthVisitor.min, add_stat, cookie);
        add_casted_stat("ep_hash_max_depth", depthVisitor.max, add_stat, cookie);
        return ENGINE_SUCCESS;
    }

    ENGINE_ERROR_CODE doTapStats(const void *cookie, ADD_STAT add_stat) {
        std::list<TapConnection*>::iterator iter;
        EPStats &epstats = getEpStats();
        add_casted_stat("ep_tap_total_queue", epstats.tap_queue, add_stat, cookie);
        add_casted_stat("ep_tap_total_fetched", epstats.tap_fetched, add_stat, cookie);
        add_casted_stat("ep_tap_keepalive", tapKeepAlive, add_stat, cookie);

        int totalTaps = 0;
        LockHolder lh(tapNotifySync);
        for (iter = allTaps.begin(); iter != allTaps.end(); iter++) {
            char tap[80];
            totalTaps++;
            TapConnection *tc = *iter;
            sprintf(tap, "%s:qlen", tc->client.c_str());
            add_casted_stat(tap, tc->queue->size(), add_stat, cookie);
            sprintf(tap, "%s:rec_fetched", tc->client.c_str());
            add_casted_stat(tap, tc->recordsFetched, add_stat, cookie);
            if (tc->reconnects > 0) {
                sprintf(tap, "%s:reconnects", tc->client.c_str());
                add_casted_stat(tap, tc->reconnects, add_stat, cookie);
            }
            if (tc->backfillAge != 0) {
                sprintf(tap, "%s:backfill_age", tc->client.c_str());
                add_casted_stat(tap, (size_t)tc->backfillAge, add_stat, cookie);
            }
        }
        add_casted_stat("ep_tap_count", totalTaps, add_stat, cookie);

        add_casted_stat("ep_replication_state",
                        tapEnabled? "enabled": "disabled", add_stat, cookie);

        const char *repStatus = "stopped";
        std::string tapPeer;

        {
            LockHolder ltm(tapMutex);
            if (clientTap != NULL) {
                tapPeer.assign(clientTap->peer);
                if (clientTap->connected) {
                    if (!tapEnabled) {
                        repStatus = "stopping";
                    } else {
                        repStatus = "running";
                    }
                } else if (clientTap->running && tapEnabled) {
                    repStatus = "connecting";
                }
            }

        }
        add_casted_stat("ep_replication_peer",
                        tapPeer.empty()? "none":
                        tapPeer.c_str(), add_stat, cookie);
        add_casted_stat("ep_replication_status", repStatus, add_stat, cookie);

        return ENGINE_SUCCESS;
    }

    void addLookupResult(const void *cookie, Item *result) {
        LockHolder lh(lookupMutex);
        std::map<const void*, Item*>::iterator it = lookups.find(cookie);
        if (it != lookups.end()) {
            if (it->second != NULL) {
                getLogger()->log(EXTENSION_LOG_DEBUG, NULL,
                                 "Cleaning up old lookup result for '%s'\n",
                                 it->second->getKey().c_str());
                delete it->second;
            } else {
                getLogger()->log(EXTENSION_LOG_DEBUG, NULL,
                                 "Cleaning up old null lookup result\n");
            }
            lookups.erase(it);
        }
        lookups[cookie] = result;
    }

    bool fetchLookupResult(const void *cookie, Item **item) {
        // This will return *and erase* the lookup result for a connection.
        // You look it up, you own it.
        LockHolder lh(lookupMutex);
        std::map<const void*, Item*>::iterator it = lookups.find(cookie);
        if (it != lookups.end()) {
            *item = it->second;
            lookups.erase(it);
            return true;
        } else {
            return false;
        }
    }

    ENGINE_ERROR_CODE doKeyStats(const void *cookie, ADD_STAT add_stat,
                                 const char *k, int nkey, bool validate=false)
    {
        std::string key(k, nkey);
        ENGINE_ERROR_CODE rv = ENGINE_FAILED;

        Item *it = NULL;
        shared_ptr<Item> diskItem;
        struct key_stats kstats;
        rel_time_t now = ep_current_time();
        if (fetchLookupResult(cookie, &it)) {
            diskItem.reset(it); // Will be null if the key was not found
            if (!validate) {
                getLogger()->log(EXTENSION_LOG_DEBUG, NULL,
                                 "Found lookup results for non-validating key stat call. Would have leaked\n");
                diskItem.reset();
            }
        } else if (validate) {
            shared_ptr<LookupCallback> cb(new LookupCallback(this, cookie));
            // TODO:  Need a proper vbucket ID here.
            epstore->getFromUnderlying(key, 0, cb);
            return ENGINE_EWOULDBLOCK;
        }

        // TODO:  Need a proper vbucket ID here.
        if (epstore->getKeyStats(k, 0, kstats)) {
            std::string valid("this_is_a_bug");
            if (validate) {
                if (kstats.dirty) {
                    valid.assign("dirty");
                } else {
                    // TODO:  Need a proper vbucket ID here -- and server API
                    GetValue gv(epstore->get(key, 0, cookie, NULL));
                    if (gv.getStatus() == ENGINE_SUCCESS) {
                        shared_ptr<Item> item(gv.getValue());
                        if (diskItem.get()) {
                            // Both items exist
                            if (diskItem->getNBytes() != item->getNBytes()) {
                                valid.assign("length_mismatch");
                            } else if (memcmp(diskItem->getData(), item->getData(),
                                              diskItem->getNBytes()) != 0) {
                                valid.assign("data_mismatch");
                            } else if (diskItem->getFlags() != item->getFlags()) {
                                valid.assign("flags_mismatch");
                            } else {
                                valid.assign("valid");
                            }
                        } else {
                            // Since we do the disk lookup first, this could
                            // be transient
                            valid.assign("ram_but_not_disk");
                        }
                    } else {
                        valid.assign("item_deleted");
                    }
                }
                getLogger()->log(EXTENSION_LOG_DEBUG, NULL, "Key '%s' is %s\n",
                                 key.c_str(), valid.c_str());
            }
            add_casted_stat("key_is_dirty", kstats.dirty, add_stat, cookie);
            add_casted_stat("key_exptime", kstats.exptime, add_stat, cookie);
            add_casted_stat("key_flags", kstats.flags, add_stat, cookie);
            add_casted_stat("key_cas", kstats.cas, add_stat, cookie);
            add_casted_stat("key_dirtied", kstats.dirty ? now -
                            kstats.dirtied : 0, add_stat, cookie);
            add_casted_stat("key_data_age", kstats.dirty ? now -
                            kstats.data_age : 0, add_stat, cookie);
            if (validate) {
                add_casted_stat("key_valid", valid.c_str(), add_stat, cookie);
            }
            rv = ENGINE_SUCCESS;
        } else {
            rv = ENGINE_KEY_ENOENT;
        }

        return rv;
    }

    void tapConnect(std::string &peer) {
        uint32_t flags = 0;

        LockHolder lh(tapMutex);
        bool found = false;
        if (clientTap != NULL) {
            if (clientTap->peer != peer) {
                delete clientTap;
            } else {
                found = true;
            }
        }

        if (!found) {
            clientTap = new TapClientConnection(peer, tapId, flags, this);
            tapConnect();
        }
    }

    void tapConnect() {
        try {
            tapEnabled = true;
            std::stringstream ss;
            ss << "Setting up TAP connection to: " << clientTap->peer
               << std::endl;
            getLogger()->log(EXTENSION_LOG_DEBUG, NULL, ss.str().c_str());
            clientTap->start();
        } catch (std::runtime_error &e) {
            getLogger()->log(EXTENSION_LOG_WARNING, NULL,
                             "Failed to create TAP connection: %s\n",
                             e.what());
        }
    }

    const char *dbname;
    const char *initFile;
    bool warmup;
    bool wait_for_warmup;
    bool startVb0;
    SERVER_HANDLE_V1 *serverApi;
    StrategicSqlite3 *sqliteDb;
    EventuallyPersistentStore *epstore;
    std::map<const void*, TapConnection*> tapConnectionMap;
    std::map<const std::string, const void*> backfillValidityMap;
    std::list<TapConnection*> allTaps;
    std::map<const void*, Item*> lookups;
    Mutex lookupMutex;
    time_t databaseInitTime;
    size_t tapKeepAlive;
    size_t tapIdleTimeout;
    size_t nextTapNoop;
    pthread_t notifyThreadId;
    bool startedEngineThreads;
    SyncObject tapNotifySync;
    volatile bool shutdown;
    GET_SERVER_API getServerApi;
    union {
        engine_info info;
        char buffer[sizeof(engine_info) + 10 * sizeof(feature_info) ];
    } info;
    GetlExtension *getlExtension;

    Mutex tapMutex;
    TapClientConnection* clientTap;
    std::string tapId;
    bool tapEnabled;
    size_t maxItemSize;
    size_t memLowWat;
    size_t memHighWat;
    size_t minDataAge;
    size_t queueAgeCap;
    EPStats stats;
};

/**
 * VBucketVisitor to backfill a TapConnection.
 */
class BackFillVisitor : public VBucketVisitor {
public:
    BackFillVisitor(EventuallyPersistentEngine *e, TapConnection *tc,
                    const void *token):
        VBucketVisitor(), engine(e), name(tc->client),
        queue(new std::list<QueuedItem>),
        filter(tc->vbucketFilter), validityToken(token),
        maxBackfillSize(250000), valid(true) { }

    ~BackFillVisitor() {
        delete queue;
    }

    bool visitBucket(uint16_t vbid, vbucket_state_t state) {
        if (filter(vbid)) {
            VBucketVisitor::visitBucket(vbid, state);
            return true;
        }
        return false;
    }

    void visit(StoredValue *v) {
        std::string k = v->getKey();
        QueuedItem qi(k, currentBucket, queue_op_set);
        queue->push_back(qi);
    }

    bool shouldContinue() {
        setEvents();
        return valid;
    }

    void apply(void) {
        setEvents();
        if (valid) {
            engine->completeBackfill(name);
        }
    }

private:

    void setEvents() {
        if (checkValidity()) {
            engine->setEvents(name, queue);
            waitForQueue();
        }
    }

    void waitForQueue() {
        bool reported(false);
        bool tooBig(true);

        while (checkValidity() && tooBig) {
            ssize_t theSize(engine->queueDepth(name));
            if (theSize < 0) {
                getLogger()->log(EXTENSION_LOG_DEBUG, NULL,
                                 "TapConnection %s went away.  Stopping backfill.\n",
                                 name.c_str());
                valid = false;
                return;
            }

            tooBig = theSize > maxBackfillSize;

            if (tooBig) {
                if (!reported) {
                    getLogger()->log(EXTENSION_LOG_DEBUG, NULL,
                                     "Tap queue depth too big for %s, sleeping\n",
                                     name.c_str());
                    reported = true;
                }
                sleep(1);
            }
        }
        if (reported) {
            getLogger()->log(EXTENSION_LOG_DEBUG, NULL,
                             "Resuming backfill of %s.\n",
                             name.c_str());
        }
    }

    bool checkValidity() {
        valid = valid && engine->checkTapValidity(name, validityToken);
        if (!valid) {
            getLogger()->log(EXTENSION_LOG_WARNING, NULL,
                             "Backfilling token for %s went invalid.  Stopping backfill.\n",
                             name.c_str());
        }
        return valid;
    }

    EventuallyPersistentEngine *engine;
    const std::string name;
    std::list<QueuedItem> *queue;
    VBucketFilter filter;
    const void *validityToken;
    ssize_t maxBackfillSize;
    bool valid;
};

#endif<|MERGE_RESOLUTION|>--- conflicted
+++ resolved
@@ -300,12 +300,8 @@
         client(n), queue(NULL), queue_set(NULL), flags(f),
         recordsFetched(0), pendingFlush(false), expiry_time((rel_time_t)-1),
         reconnects(0), connected(true), paused(false), backfillAge(0),
-<<<<<<< HEAD
         doRunBackfill(false), pendingBackfill(true), vbucketFilter(),
         vBucketHighPriority(), vBucketLowPriority(), doDisconnect(false)
-=======
-        doRunBackfill(false), pendingBackfill(true), doDisconnect(false)
->>>>>>> f876b860
     {
         queue = new std::list<QueuedItem>;
         queue_set = new std::set<QueuedItem>;
@@ -401,7 +397,6 @@
     // True until a backfill has dumped all the content.
     bool pendingBackfill;
 
-<<<<<<< HEAD
     /**
      * Filter for the buckets we want.
      */
@@ -418,8 +413,6 @@
 
     static Atomic<uint64_t> tapCounter;
 
-=======
->>>>>>> f876b860
     // True if this should be disconnected as soon as possible
     bool doDisconnect;
 
@@ -1070,11 +1063,7 @@
 
         std::string name = "eq_tapq:";
         if (client.length() == 0) {
-<<<<<<< HEAD
             name.assign(TapConnection::getAnonTapName());
-=======
-            name.append(cookiehex);
->>>>>>> f876b860
         } else {
             name.append(client);
         }
@@ -1110,11 +1099,7 @@
                 getLogger()->log(EXTENSION_LOG_INFO, NULL,
                                  "The TAP channel (\"%s\") exists, but should be nuked\n",
                                  name.c_str());
-<<<<<<< HEAD
                 tap->client.assign(TapConnection::getAnonTapName());
-=======
-                tap->client.assign(cookiehex);
->>>>>>> f876b860
                 tap->doDisconnect = true;
                 tap->paused = true;
                 tap = NULL;
@@ -1122,17 +1107,12 @@
                 getLogger()->log(EXTENSION_LOG_INFO, NULL,
                                  "The TAP channel (\"%s\") exists... grabbing the channel\n",
                                  name.c_str());
-<<<<<<< HEAD
                 TapConnection *n = new TapConnection(TapConnection::getAnonTapName(), 0);
-=======
-                TapConnection *n = new TapConnection(cookiehex, 0);
->>>>>>> f876b860
                 n->doDisconnect = true;
                 n->paused = true;
                 allTaps.push_back(n);
                 tapConnectionMap[miter->first] = n;
             }
-<<<<<<< HEAD
         }
 
         // Start decoding the userdata section of the packet...
@@ -1165,8 +1145,6 @@
                     vbuckets.push_back(ntohs(val));
                 }
             }
-=======
->>>>>>> f876b860
         }
 
         // @todo ensure that we don't have this client alredy
