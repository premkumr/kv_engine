--- conflicted
+++ resolved
@@ -48,11 +48,7 @@
         usleep(10);
     }
 
-<<<<<<< HEAD
-    // Set the vbucket state to active
-=======
     // Once warmup is complete, set VB to active.
->>>>>>> 58acc666
     engine->setVBucketState(vbid, vbucket_state_active, false);
 }
 
