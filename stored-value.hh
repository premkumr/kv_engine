/* -*- Mode: C++; tab-width: 4; c-basic-offset: 4; indent-tabs-mode: nil -*- */
#ifndef STORED_VALUE_H
#define STORED_VALUE_H 1

#include <climits>
#include <algorithm>

#include "common.hh"
#include "item.hh"
#include "locks.hh"

extern "C" {
    extern rel_time_t (*ep_current_time)();
}

// Forward declaration for StoredValue
class HashTable;

class StoredValue {
public:
    StoredValue(const Item &itm, StoredValue *n, bool setDirty = true) :
        key(itm.getKey()), value(itm.getValue()),
        flags(itm.getFlags()), exptime(itm.getExptime()), dirtied(0), next(n),
        cas(itm.getCas()), id(itm.getId()), locked(false), lock_expiry(0)
    {
<<<<<<< HEAD
        markDirty();
        increaseCurrentSize(size());
    }

    StoredValue(const Item &itm, StoredValue *n, bool setDirty) :
        key(itm.getKey()), value(itm.getValue()),
        flags(itm.getFlags()), exptime(itm.getExptime()), dirtied(0), next(n),
        cas(itm.getCas()), id(itm.getId())
    {
=======
>>>>>>> ddd9491c
        if (setDirty) {
            markDirty();
        } else {
            markClean(NULL, NULL);
        }
        increaseCurrentSize(size());
    }

    ~StoredValue() {
        reduceCurrentSize(size());
    }

    void markDirty() {
        data_age = ep_current_time();
        if (!isDirty()) {
            dirtied = data_age;
        }
    }

    void reDirty(rel_time_t dirtyAge, rel_time_t dataAge) {
        data_age = dataAge;
        dirtied = dirtyAge;
    }

    // returns time this object was dirtied.
    void markClean(rel_time_t *dirtyAge, rel_time_t *dataAge) {
        if (dirtyAge) {
            *dirtyAge = dirtied;
        }
        if (dataAge) {
            *dataAge = data_age;
        }
        dirtied = 0;
        data_age = 0;
    }

    bool isDirty() const {
        return dirtied != 0;
    }

    bool isClean() const {
        return dirtied == 0;
    }

    const std::string &getKey() const {
        return key;
    }

    value_t getValue() const {
        return value;
    }

    rel_time_t getExptime() const {
        return exptime;
    }

    uint32_t getFlags() const {
        return flags;
    }

    void setValue(value_t v,
                  uint32_t newFlags, rel_time_t newExp, uint64_t theCas) {
        reduceCurrentSize(size());
        cas = theCas;
        flags = newFlags;
        exptime = newExp;
        value = v;
        markDirty();
        increaseCurrentSize(size());
    }

    uint64_t getCas() const {
        return cas;
    }

    // for stats
    rel_time_t getDirtied() const {
        return dirtied;
    }

    rel_time_t getDataAge() const {
        return data_age;
    }

    void setCas(uint64_t c) {
        cas = c;
    }

    void lock(rel_time_t expiry) {
        locked = true;
        lock_expiry = expiry;
    }

    void unlock() {
        locked = false;
        lock_expiry = 0;
    }

    bool hasId() {
        return id > 0;
    }

    int64_t getId() {
        return id;
    }

    void setId(int64_t to) {
        assert(!hasId());
        id = to;
    }

    size_t size() {
        return sizeof(StoredValue) + key.length() + value->length();
    }

    bool isLocked(rel_time_t curtime)  {
        if (locked && (curtime > lock_expiry)) {
            locked = false;
            return locked;
        }
        return locked;
    }

    static void setMaxDataSize(size_t);
    static size_t getMaxDataSize();
    static size_t getCurrentSize();

private:

    friend class HashTable;

    static void increaseCurrentSize(size_t by);
    static void reduceCurrentSize(size_t by);
    static bool hasAvailableSpace(const Item &item);

    static size_t maxDataSize;
    static Atomic<size_t> currentSize;

    std::string key;
    value_t value;
    uint32_t flags;
    rel_time_t exptime;
    rel_time_t dirtied;
    rel_time_t data_age;
    StoredValue *next;
    uint64_t cas;
    int64_t id;
    bool locked;
    rel_time_t lock_expiry;
    DISALLOW_COPY_AND_ASSIGN(StoredValue);
};

typedef enum {
    INVALID_VBUCKET, NOT_FOUND, INVALID_CAS,
    WAS_CLEAN, WAS_DIRTY,
    IS_LOCKED, NOMEM,
    SUCCESS
} mutation_type_t;

/**
 * Base class for visiting a hash table.
 */
class HashTableVisitor {
public:
    virtual ~HashTableVisitor() {}

    /**
     * Visit an individual item within a hash table.
     *
     * @param v a pointer to a value in the hash table
     */
    virtual void visit(StoredValue *v) = 0;
};

/**
 * Hash table visitor that reports the depth of each hashtable bucket.
 */
class HashTableDepthVisitor {
public:
    virtual ~HashTableDepthVisitor() {}

    /**
     * Called once for each hashtable bucket with its depth.
     *
     * @param bucket the index of the hashtable bucket
     * @param depth the number of entries in this hashtable bucket
     */
    virtual void visit(int bucket, int depth) = 0;
};

/**
 * Hash table visitor that finds the min and max bucket depths.
 */
class HashTableDepthStatVisitor : public HashTableDepthVisitor {
public:

    HashTableDepthStatVisitor() : min(INT_MAX), max(0) {}

    void visit(int bucket, int depth) {
        (void)bucket;
        min = std::min(min, depth);
        max = std::max(max, depth);
    }

    int min;
    int max;
};

/**
 * Track the current number of hashtable visitors.
 *
 * This class is a pretty generic counter holder that increments on
 * entry and decrements on return providing RAII guarantees around an
 * atomic counter.
 */
class VisitorTracker {
public:

    /**
     * Mark a visitor as visiting.
     *
     * @param c the counter that should be incremented (and later
     * decremented).
     */
    explicit VisitorTracker(Atomic<size_t> *c) : counter(c) {
        ++(*counter);
    }
    ~VisitorTracker() {
        --(*counter);
    }
private:
    Atomic<size_t> *counter;
};

/**
 * Hash table that stores all of the items in memory.
 */
class HashTable {
public:

    // Construct with number of buckets and locks.
    HashTable(size_t s = 0, size_t l = 0) {
        size = HashTable::getNumBuckets(s);
        n_locks = HashTable::getNumLocks(l);
        assert(size > 0);
        assert(n_locks > 0);
        assert(visitors == 0);
        active = true;
        values = new StoredValue*[size];
        std::fill_n(values, size, static_cast<StoredValue*>(NULL));
        mutexes = new Mutex[n_locks];
        depths = new int[size];
        std::fill_n(depths, size, 0);
    }

    ~HashTable() {
        clear(true);
        // Wait for any outstanding visitors to finish.
        while (visitors > 0) {
            usleep(100);
        }
        delete []mutexes;
        delete []values;
        delete []depths;
    }

    size_t getSize(void) { return size; }
    size_t getNumLocks(void) { return n_locks; }

    void clear(bool deactivate = false);

    StoredValue *find(std::string &key) {
        assert(active);
        int bucket_num = bucket(key);
        LockHolder lh(getMutex(bucket_num));
        return unlocked_find(key, bucket_num);
    }

    mutation_type_t set(const Item &val) {
        assert(active);
        mutation_type_t rv = NOT_FOUND;
        int bucket_num = bucket(val.getKey());
        LockHolder lh(getMutex(bucket_num));
        StoredValue *v = unlocked_find(val.getKey(), bucket_num);
        Item &itm = const_cast<Item&>(val);
        if (v) {

            if (v->isLocked(ep_current_time())) {
                /*
                 * item is locked, deny if there is cas value mismatch
                 * or no cas value is provided by the user
                 */
                if (val.getCas() != v->getCas()) {
                    return IS_LOCKED;
                }
                /* allow operation*/
                v->unlock();
            } else if (val.getCas() != 0 && val.getCas() != v->getCas()) {
                return INVALID_CAS;
            }
            itm.setCas();
            rv = v->isClean() ? WAS_CLEAN : WAS_DIRTY;
            v->setValue(itm.getValue(),
                        itm.getFlags(), itm.getExptime(),
                        itm.getCas());
        } else {
            if (itm.getCas() != 0) {
                return NOT_FOUND;
            }

            if (!StoredValue::hasAvailableSpace(itm)) {
                return NOMEM;
            }

            itm.setCas();
            v = new StoredValue(itm, values[bucket_num]);
            values[bucket_num] = v;
            depths[bucket_num]++;
        }
        return rv;
    }

    bool add(const Item &val, bool isDirty = true) {
        assert(active);
        int bucket_num = bucket(val.getKey());
        LockHolder lh(getMutex(bucket_num));
        StoredValue *v = unlocked_find(val.getKey(), bucket_num);
        if (v) {
            return false;
        } else {
            Item &itm = const_cast<Item&>(val);
            itm.setCas();
            if (!StoredValue::hasAvailableSpace(itm)) {
                return NOMEM;
            }
            v = new StoredValue(itm, values[bucket_num], isDirty);
            values[bucket_num] = v;
            depths[bucket_num]++;
        }

        return true;
    }

    StoredValue *unlocked_find(const std::string &key, int bucket_num) {
        StoredValue *v = values[bucket_num];
        while (v) {
            if (key.compare(v->key) == 0) {
                // check the expiry time
                if (v->getExptime() != 0 && v->getExptime() < ep_current_time()) {
                    (void)unlocked_del(key, bucket_num);
                    return NULL;
                }
                return v;
            }
            v = v->next;
        }
        return NULL;
    }

    inline int bucket(const std::string &key) {
        assert(active);
        int h=5381;
        int i=0;
        const char *str = key.c_str();

        for(i=0; str[i] != 0x00; i++) {
            h = ((h << 5) + h) ^ str[i];
        }

        return abs(h) % (int)size;
    }

    // Get the mutex for a bucket (for doing your own lock management)
    inline Mutex &getMutex(int bucket_num) {
        assert(active);
        assert(bucket_num < (int)size);
        assert(bucket_num >= 0);
        int lock_num = bucket_num % (int)n_locks;
        assert(lock_num < (int)n_locks);
        assert(lock_num >= 0);
        return mutexes[lock_num];
    }

    /**
     * Delete a key from the cache without trying to lock the cache first
     * (Please note that you <b>MUST</b> acquire the mutex before calling
     * this function!!!
     *
     * @param key the key to delete
     * @param bucket_num the bucket to look in (must already be locked)
     * @return true if an object was deleted, false otherwise
     */
    bool unlocked_del(const std::string &key, int bucket_num) {
        assert(active);
        StoredValue *v = values[bucket_num];

        // Special case empty bucket.
        if (!v) {
            return false;
        }

        // Special case the first one
        if (key.compare(v->key) == 0) {
            if (v->isLocked(ep_current_time())) {
                return false;
            }
            values[bucket_num] = v->next;
            depths[bucket_num]--;
            delete v;
            return true;
        }

        while (v->next) {
            if (key.compare(v->next->key) == 0) {
                StoredValue *tmp = v->next;
                if (tmp->isLocked(ep_current_time())) {
                    return false;
                }
                v->next = v->next->next;
                delete tmp;
                depths[bucket_num]--;
                return true;
            } else {
                v = v->next;
            }
        }

        return false;
    }

    // True if it existed
    bool del(const std::string &key) {
        assert(active);
        int bucket_num = bucket(key);
        LockHolder lh(getMutex(bucket_num));
        return unlocked_del(key, bucket_num);
    }

    void visit(HashTableVisitor &visitor);

    void visitDepth(HashTableDepthVisitor &visitor);

    static size_t getNumBuckets(size_t);
    static size_t getNumLocks(size_t);

    static void setDefaultNumBuckets(size_t);
    static void setDefaultNumLocks(size_t);

private:
    size_t           size;
    size_t           n_locks;
    bool             active;
    StoredValue    **values;
    Mutex           *mutexes;
    int             *depths;
    Atomic<size_t>   visitors;

    static size_t defaultNumBuckets;
    static size_t defaultNumLocks;

    DISALLOW_COPY_AND_ASSIGN(HashTable);
};

#endif /* STORED_VALUE_H */<|MERGE_RESOLUTION|>--- conflicted
+++ resolved
@@ -23,18 +23,6 @@
         flags(itm.getFlags()), exptime(itm.getExptime()), dirtied(0), next(n),
         cas(itm.getCas()), id(itm.getId()), locked(false), lock_expiry(0)
     {
-<<<<<<< HEAD
-        markDirty();
-        increaseCurrentSize(size());
-    }
-
-    StoredValue(const Item &itm, StoredValue *n, bool setDirty) :
-        key(itm.getKey()), value(itm.getValue()),
-        flags(itm.getFlags()), exptime(itm.getExptime()), dirtied(0), next(n),
-        cas(itm.getCas()), id(itm.getId())
-    {
-=======
->>>>>>> ddd9491c
         if (setDirty) {
             markDirty();
         } else {
